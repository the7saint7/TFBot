﻿import asyncio
import importlib.util
import io
import json
import logging
import os
import random
import re
import shutil
import subprocess
import sys
import time
from collections import deque
from datetime import datetime, timedelta, timezone
from functools import lru_cache, wraps
from pathlib import Path
from types import SimpleNamespace
from typing import Any, Dict, Iterable, List, Mapping, Optional, Sequence, Tuple, TYPE_CHECKING, Union

import aiohttp
import discord
from discord import app_commands
from discord.ext import commands
from dotenv import load_dotenv

load_dotenv()

try:
    import yaml
except ImportError:
    yaml = None

try:
    import PIL  # type: ignore
except ImportError:
    PIL = None

BASE_DIR = Path(__file__).resolve().parent
if str(BASE_DIR) not in sys.path:
    sys.path.insert(0, str(BASE_DIR))

logging.basicConfig(
    level=os.getenv("TFBOT_LOG_LEVEL", "INFO"),
    format="%(asctime)s [%(levelname)s] %(name)s: %(message)s",
)
logger = logging.getLogger("tfbot")
if PIL is not None:
    logging.getLogger("PIL").setLevel(logging.ERROR)


def _resolve_vn_cache_dir() -> Optional[Path]:
    cache_setting = os.getenv("TFBOT_VN_CACHE_DIR", "vn_cache").strip()
    if not cache_setting:
        return None
    cache_path = Path(cache_setting)
    if not cache_path.is_absolute():
        return (BASE_DIR / cache_path).resolve()
    return cache_path.resolve()


def _clear_vn_cache_directory(startup_logger: logging.Logger) -> None:
    cache_dir = _resolve_vn_cache_dir()
    if not cache_dir or not cache_dir.exists():
        return
    try:
        shutil.rmtree(cache_dir)
        cache_dir.mkdir(parents=True, exist_ok=True)
        startup_logger.info("VN cache cleared at %s.", cache_dir)
    except OSError as exc:
        startup_logger.warning("Unable to clear VN cache at %s: %s", cache_dir, exc)


def _read_git_head_sha(
    git_executable: str, repo_dir: Path, startup_logger: logging.Logger
) -> Optional[str]:
    try:
        result = subprocess.run(
            [git_executable, "-C", str(repo_dir), "rev-parse", "HEAD"],
            check=True,
            capture_output=True,
            text=True,
        )
        return result.stdout.strip()
    except (subprocess.CalledProcessError, OSError) as exc:
        startup_logger.debug("Unable to read git HEAD for %s: %s", repo_dir, exc)
        return None


def _detect_upstream_ref(
    git_executable: str, repo_dir: Path, startup_logger: logging.Logger
) -> Optional[str]:
    commands = [
        [
            git_executable,
            "-C",
            str(repo_dir),
            "rev-parse",
            "--abbrev-ref",
            "--symbolic-full-name",
            "@{u}",
        ],
        [
            git_executable,
            "-C",
            str(repo_dir),
            "symbolic-ref",
            "refs/remotes/origin/HEAD",
        ],
    ]
    for cmd in commands:
        try:
            result = subprocess.run(
                cmd,
                check=True,
                capture_output=True,
                text=True,
            )
            ref = result.stdout.strip()
            if not ref:
                continue
            if ref.startswith("refs/remotes/"):
                ref = ref.split("refs/remotes/", 1)[1]
            startup_logger.debug("Detected upstream ref %s via `%s`.", ref, " ".join(cmd))
            return ref
        except subprocess.CalledProcessError as exc:
            startup_logger.debug("Unable to detect upstream ref via `%s`: %s", " ".join(cmd), exc.stderr or exc.stdout)
    return None


def _hard_sync_existing_repo(
    git_executable: str, repo_dir: Path, startup_logger: logging.Logger
) -> bool:
    upstream_ref = _detect_upstream_ref(git_executable, repo_dir, startup_logger)
    if upstream_ref is None:
        startup_logger.warning(
            "Cannot determine upstream branch for %s; skipping hard reset.",
            repo_dir,
        )
        return False
    commands = [
        [git_executable, "-C", str(repo_dir), "fetch", "--all", "--tags", "--prune"],
        [git_executable, "-C", str(repo_dir), "reset", "--hard", upstream_ref],
        [git_executable, "-C", str(repo_dir), "clean", "-fd"],
    ]
    for cmd in commands:
        try:
            subprocess.run(cmd, check=True, capture_output=True, text=True)
        except subprocess.CalledProcessError as exc:
            output = exc.stderr.strip() or exc.stdout.strip() or str(exc)
            startup_logger.warning(
                "Failed to run `%s` while syncing characters repo: %s",
                " ".join(cmd),
                output,
            )
            return False
    startup_logger.info(
        "Characters repo hard-reset to %s via fetch/reset/clean.",
        upstream_ref,
    )
    return True


def _sync_character_repo() -> Optional[Path]:
    repo_url = os.getenv("TFBOT_CHARACTERS_REPO", "").strip()
    if not repo_url:
        return None
    repo_dir_setting = os.getenv("TFBOT_CHARACTERS_REPO_DIR", "characters_repo").strip()
    repo_dir_setting = repo_dir_setting or "characters_repo"
    repo_dir = Path(repo_dir_setting)
    if not repo_dir.is_absolute():
        repo_dir = (BASE_DIR / repo_dir).resolve()
    subdir_setting = os.getenv("TFBOT_CHARACTERS_REPO_SUBDIR", "characters").strip()
    target_subdir = Path(subdir_setting) if subdir_setting else None
    startup_logger = logging.getLogger("tfbot.startup")
    git_executable = shutil.which("git")
    if git_executable is None:
        startup_logger.warning(
            "TFBOT_CHARACTERS_REPO is set but git is not available on PATH; skipping sprite sync."
        )
        return None
    try:
        repo_dir.parent.mkdir(parents=True, exist_ok=True)
    except OSError as exc:
        startup_logger.warning("Unable to prepare directory %s for character repo: %s", repo_dir, exc)
        return None

    repo_git_dir = repo_dir / ".git"
    if repo_dir.exists() and not repo_git_dir.exists():
        startup_logger.warning(
            "TFBOT_CHARACTERS_REPO destination %s exists but is not a git repository; skipping sync.",
            repo_dir,
        )
    else:
        old_head = None
        if repo_git_dir.exists():
            action = "sync"
            old_head = _read_git_head_sha(git_executable, repo_dir, startup_logger)
            synced = _hard_sync_existing_repo(git_executable, repo_dir, startup_logger)
            if not synced:
                startup_logger.warning(
                    "Characters repo at %s could not be synced; deleting and recloning.",
                    repo_dir,
                )
                try:
                    shutil.rmtree(repo_dir)
                except OSError as exc:
                    startup_logger.warning("Failed to remove %s for reclone: %s", repo_dir, exc)
                    return None
                action = "clone"
        if not repo_git_dir.exists():
            cmd = [git_executable, "clone", repo_url, str(repo_dir)]
            action = "clone"
        if action == "clone":
            startup_logger.info("Characters repo clone starting via `%s`.", " ".join(cmd))
            try:
                result = subprocess.run(
                    cmd,
                    check=True,
                    capture_output=True,
                    text=True,
                )
                output = result.stdout.strip() or result.stderr.strip()
                if output:
                    startup_logger.info("Characters repo cloned via `%s`: %s", " ".join(cmd), output)
                else:
                    startup_logger.info("Characters repo cloned via `%s`.", " ".join(cmd))
            except subprocess.CalledProcessError as exc:
                output = exc.stderr.strip() or exc.stdout.strip() or str(exc)
                startup_logger.warning(
                    "Failed to clone characters repo %s (cmd=%s): %s",
                    repo_url,
                    " ".join(cmd),
                    output,
                )
                return None
        updated_assets = action == "clone"
        if action == "sync":
            new_head = _read_git_head_sha(git_executable, repo_dir, startup_logger)
            if old_head and new_head:
                updated_assets = old_head != new_head
            else:
                updated_assets = bool(new_head and not old_head)
        if updated_assets:
            _clear_vn_cache_directory(startup_logger)

    characters_dir = repo_dir
    if target_subdir:
        characters_dir = repo_dir / target_subdir
    if not characters_dir.exists():
        startup_logger.warning(
            "Characters repo synced, but %s does not exist inside %s.",
            target_subdir.as_posix() if target_subdir else ".",
            repo_dir,
        )
        return None
    return characters_dir


_characters_repo_path = _sync_character_repo()
if _characters_repo_path:
    os.environ["TFBOT_VN_ASSET_ROOT"] = str(_characters_repo_path)


<<<<<<< HEAD
=======
def _ensure_tf_characters_imported() -> None:
    try:
        import tf_characters  # noqa: F401
        return
    except ModuleNotFoundError:
        pass
    module_path = BASE_DIR / "tf_characters.py"
    if not module_path.exists():
        raise ModuleNotFoundError(
            "tf_characters module not found and tf_characters.py is missing. Ensure the dataset file exists.",
        )
    spec = importlib.util.spec_from_file_location("tf_characters", module_path)
    if spec is None or spec.loader is None:
        raise ModuleNotFoundError("Unable to load tf_characters module from tf_characters.py.")
    module = importlib.util.module_from_spec(spec)
    spec.loader.exec_module(module)  # type: ignore[call-arg]
    sys.modules["tf_characters"] = module


_ensure_tf_characters_imported()


>>>>>>> 0df7e50e
def _resolve_character_faces_root() -> Optional[Path]:
    repo_dir_setting = os.getenv("TFBOT_CHARACTERS_REPO_DIR", "characters_repo").strip() or "characters_repo"
    repo_dir = Path(repo_dir_setting)
    if not repo_dir.is_absolute():
        repo_dir = (BASE_DIR / repo_dir).resolve()
    candidates: list[Path] = []
    if repo_dir.exists():
        candidates.append(repo_dir / "faces")
    fallback_repo = (BASE_DIR / "characters_repo").resolve()
    if fallback_repo.exists():
        candidates.append(fallback_repo / "faces")
    fallback_faces = (BASE_DIR / "faces").resolve()
    if fallback_faces.exists():
        candidates.append(fallback_faces)
    for candidate in candidates:
        if candidate.exists():
            return candidate
    return None


CHARACTER_FACES_ROOT = _resolve_character_faces_root()

from tf_characters import TF_CHARACTERS as _DEFAULT_CHARACTER_DATA
from ai_rewriter import AI_REWRITE_ENABLED, rewrite_message_for_character
from tfbot.models import (
    OutfitAsset,
    ReplyContext,
    TFCharacter,
    TransformationState,
    TransformKey,
)
import tfbot.state as tf_state
from tfbot.state import (
    active_transformations,
    configure_state,
    find_active_transformation,
    get_last_reroll_timestamp,
    increment_tf_stats,
    load_reroll_cooldowns_from_disk,
    load_states_from_disk,
    load_stats_from_disk,
    persist_states,
    persist_stats,
    record_reroll_timestamp,
    reroll_cooldowns,
    tf_stats,
    revert_tasks,
    state_key,
)
from tfbot.legacy_embed import build_legacy_embed
from tfbot.history import publish_history_snapshot
from tfbot.panels import (
    VN_BACKGROUND_ROOT,
    VN_BACKGROUND_DEFAULT_RELATIVE,
    VN_AVATAR_MODE,
    VN_AVATAR_SCALE,
    VN_ASSET_ROOT,
    apply_mention_placeholders,
    compose_game_avatar,
    fetch_avatar_bytes,
    get_accessory_states,
    get_selected_background_path,
    get_selected_outfit_name,
    get_selected_pose_outfit,
    list_character_accessories,
    set_accessory_state,
    list_available_outfits,
    list_background_choices,
    list_pose_outfits,
    parse_discord_formatting,
    prepare_custom_emoji_images,
    prepare_panel_mentions,
    prepare_reply_snippet,
    render_vn_panel,
    set_character_directory_overrides,
    set_selected_background,
    set_selected_outfit_name,
    set_selected_pose_outfit,
    strip_urls,
    toggle_accessory_state,
    vn_outfit_selection,
    persist_outfit_selections,
)
from tfbot.roleplay import RoleplayCog, add_roleplay_cog
from tfbot.interactions import InteractionContextAdapter
from tfbot.utils import (
    float_from_env,
    int_from_env,
    is_admin,
    member_profile_name,
    normalize_pose_name,
    path_from_env,
    utc_now,
)

if TYPE_CHECKING:
    from tfbot.gacha import GachaProfile
    from tfbot.games import GameBoardManager


BOT_MODE = os.getenv("TFBOT_MODE", "classic").lower()
TF_CHANNEL_ID = int_from_env("TFBOT_CHANNEL_ID", 0)
GACHA_CHANNEL_ID = int_from_env("TFBOT_GACHA_CHANNEL_ID", 0)
GACHA_ENABLED = GACHA_CHANNEL_ID > 0
CLASSIC_ENABLED = BOT_MODE != "gacha" and TF_CHANNEL_ID > 0

if BOT_MODE == "gacha" and not GACHA_ENABLED:
    raise RuntimeError("TFBOT_GACHA_CHANNEL_ID is required when running in gacha mode.")

CHARACTER_INFO_FORUM_CHANNEL_ID = int_from_env("TF_CHARACTER_INFO_FORUM_CHANNEL_ID", 0)
CHARACTER_INFO_FORUM_ENABLED = CHARACTER_INFO_FORUM_CHANNEL_ID > 0
CHARACTER_INFO_FORUM_ACTION_DELAY = 0.75
if not CLASSIC_ENABLED and not GACHA_ENABLED:
    raise RuntimeError("Configure at least TFBOT_CHANNEL_ID or TFBOT_GACHA_CHANNEL_ID.")
TF_HISTORY_CHANNEL_ID = int_from_env("TFBOT_HISTORY_CHANNEL_ID", 1432196317722972262)
TF_ARCHIVE_CHANNEL_ID = int_from_env("TFBOT_ARCHIVE_CHANNEL_ID", 0)
TFBOT_NAME = os.getenv("TFBOT_NAME", "Bot").strip() or "Bot"
TFBOT_VERSION = os.getenv("TFBOT_VERSION", "1.0.0").strip() or "1.0.0"
TF_STATE_FILE = Path(os.getenv("TFBOT_STATE_FILE", "tf_state.json"))
TF_STATS_FILE = Path(os.getenv("TFBOT_STATS_FILE", "tf_stats.json"))
TF_REROLL_FILE = Path(os.getenv("TFBOT_REROLL_FILE", "tf_reroll.json"))
ROLEPLAY_FORUM_POST_ID = int_from_env("TFBOT_RP_FORUM_POST_ID", 0)
ROLEPLAY_STATE_FILE = Path(os.getenv("TFBOT_RP_STATE_FILE", "rp_forum_state.json"))
GAME_FORUM_CHANNEL_ID = int_from_env("TFBOT_GAME_FORUM_CHANNEL_ID", 0)
GAME_DM_CHANNEL_ID = int_from_env("TFBOT_GAME_DM_CHANNEL_ID", 0)
GAME_CONFIG_FILE = Path(os.getenv("TFBOT_GAME_CONFIG_FILE", "games/game_config.json"))
GAME_ASSETS_DIR = path_from_env("TFBOT_GAME_ASSETS_DIR") or Path("games/assets")
GAME_BOARD_ENABLED = GAME_FORUM_CHANNEL_ID > 0
MESSAGE_STYLE = os.getenv(
    "TFBOT_MESSAGE_STYLE",
    "vn" if GACHA_ENABLED else "classic",
).lower()
TRANSFORM_DURATION_CHOICES: Sequence[Tuple[str, timedelta]] = [
    ("10 minutes", timedelta(minutes=10)),
    ("1 hour", timedelta(hours=1)),
    ("10 hours", timedelta(hours=10)),
]
INANIMATE_DURATION = timedelta(minutes=10)
REQUIRED_GUILD_PERMISSIONS = {
    "send_messages": "Send Messages (needed to respond in channels)",
    "embed_links": "Embed Links (history channel logging)",
}
MAGIC_EMOJI_NAME = os.getenv("TFBOT_MAGIC_EMOJI_NAME", "magic_emoji")
MAGIC_EMOJI_CACHE: Dict[int, str] = {}
SPECIAL_REROLL_FORMS = ("ball", "narrator")
ADMIN_ONLY_RANDOM_FORMS = ("syn", "circe")
CHARACTER_AUTOCOMPLETE_LIMIT = 25
OUTFIT_AUTOCOMPLETE_LIMIT = 25
ACCESSORY_AUTOCOMPLETE_LIMIT = 25
CHARACTER_DIRECTORY_CACHE_TTL = 120.0  # seconds


def _normalize_folder_token(value: Optional[str]) -> str:
    if not value:
        return ""
    normalized = value.strip().replace("\\", "/").strip("/").lower()
    return normalized


def _normalize_special_token(value: Optional[str]) -> str:
    normalized = _normalize_folder_token(value)
    if "/" in normalized:
        normalized = normalized.split("/")[-1]
    return normalized


SPECIAL_REROLL_TOKENS = {
    token for token in (_normalize_special_token(item) for item in SPECIAL_REROLL_FORMS) if token
}
CHARACTER_DIRECTORY_CACHE_TTL = 120.0  # seconds

def _parse_featured_weight_map(raw: str) -> Dict[str, float]:
    """Parse comma/semicolon separated token=weight entries."""
    weights: Dict[str, float] = {}
    if not raw:
        return weights
    for chunk in re.split(r"[;,]", raw):
        if not chunk:
            continue
        if "=" in chunk:
            token, weight_raw = chunk.split("=", 1)
        elif ":" in chunk:
            token, weight_raw = chunk.split(":", 1)
        else:
            continue
        normalized_token = token.strip().lower()
        if not normalized_token:
            continue
        try:
            weight = float(weight_raw.strip())
        except ValueError:
            continue
        if weight > 0:
            weights[normalized_token] = weight
    return weights


FEATURED_TF_WEIGHTS = _parse_featured_weight_map(os.getenv("TFBOT_FEATURED_TF_WEIGHTS", ""))


configure_state(state_file=TF_STATE_FILE, stats_file=TF_STATS_FILE, reroll_file=TF_REROLL_FILE)
tf_stats.update(load_stats_from_disk())
reroll_cooldowns.update(load_reroll_cooldowns_from_disk())

INANIMATE_DATA_FILE = Path(os.getenv("TFBOT_INANIMATE_FILE", "tf_inanimate.json")).expanduser()
INANIMATE_TF_CHANCE = float(os.getenv("TFBOT_INANIMATE_CHANCE", "0"))
ADMIN_PROTECTION_ENABLED = os.getenv("TFBOT_ADMIN_PROTECTION_ENABLED", "false").lower() in ("true", "1", "yes", "on")
SPECIAL_CHARACTERS_ADMIN_ONLY = os.getenv("TFBOT_SPECIAL_CHARACTERS_ADMIN_ONLY", "true").lower() in ("true", "1", "yes", "on")
INANIMATE_ENABLED = os.getenv("TFBOT_INANIMATE_ENABLED", "true").lower() in ("true", "1", "yes", "on")
BLOCK_INANIMATE_EXCEPT_SPECIAL = os.getenv("TFBOT_BLOCK_INANIMATE_EXCEPT_SPECIAL", "false").lower() in ("true", "1", "yes", "on")


def _is_special_reroll_name(name: str) -> bool:
    normalized = _normalize_special_token(name)
    if not normalized:
        return False
    return normalized in SPECIAL_REROLL_TOKENS


def _has_special_reroll_access(state: Optional[TransformationState]) -> bool:
    if state is None:
        return False
    token = state.character_folder or state.character_name
    return _is_special_reroll_name(token)


def _state_folder_token(state: TransformationState) -> str:
    if not state:
        return ""
    if state.character_folder:
        return _normalize_folder_token(state.character_folder)
    lookup = CHARACTER_BY_NAME.get((state.character_name or "").strip().lower())
    if lookup and lookup.folder:
        return _normalize_folder_token(lookup.folder)
    return _normalize_folder_token(state.character_name)


def _state_matches_folder(state: TransformationState, folder_name: str) -> bool:
    normalized = _normalize_folder_token(folder_name)
    if not normalized:
        return False
    return _state_folder_token(state) == normalized


def _find_character_by_folder(folder_name: str) -> Optional[TFCharacter]:
    normalized = _normalize_folder_token(folder_name)
    if not normalized:
        return None
    return CHARACTER_BY_FOLDER.get(normalized)


def _character_directory_root() -> Optional[Path]:
    if VN_ASSET_ROOT:
        return VN_ASSET_ROOT
    fallback = BASE_DIR / "characters"
    if fallback.exists():
        return fallback
    return None


def _list_character_directory_names(refresh: bool = False) -> Sequence[str]:
    global _CHARACTER_DIRECTORY_CACHE, _CHARACTER_DIRECTORY_CACHE_EXPIRY
    now = time.monotonic()
    if not refresh and _CHARACTER_DIRECTORY_CACHE and now < _CHARACTER_DIRECTORY_CACHE_EXPIRY:
        return _CHARACTER_DIRECTORY_CACHE

    root = _character_directory_root()
    names: list[str] = []
    if root and root.exists():
        try:
            filtered: list[str] = []
            for child in sorted(root.iterdir(), key=lambda p: p.name.lower()):
                if not child.is_dir():
                    continue
                normalized = _normalize_folder_token(child.name)
                if normalized not in ALLOWED_CHARACTER_FOLDERS:
                    continue
                filtered.append(child.name)
            names = filtered
        except OSError as exc:
            logger.warning("Failed to read character directories from %s: %s", root, exc)
            names = []
    _CHARACTER_DIRECTORY_CACHE = names
    _CHARACTER_DIRECTORY_CACHE_EXPIRY = now + CHARACTER_DIRECTORY_CACHE_TTL
    return names


def _autocomplete_character_names(
    query: str,
    guild: Optional[discord.Guild],
) -> Sequence[str]:
    normalized = (query or "").strip().lower()
    seen: set[str] = set()
    results: list[str] = []

    for name in _list_character_directory_names():
        lowered = name.lower()
        if normalized and normalized not in lowered:
            continue
        if name in seen:
            continue
        results.append(name)
        seen.add(name)
        if len(results) >= CHARACTER_AUTOCOMPLETE_LIMIT:
            break
    return results


async def _character_name_autocomplete(
    interaction: discord.Interaction,
    current: str,
) -> list[app_commands.Choice[str]]:
    guild = interaction.guild
    matches = _autocomplete_character_names(current, guild)
    return [app_commands.Choice(name=name, value=name) for name in matches]


async def _outfit_autocomplete(
    interaction: discord.Interaction,
    current: str,
) -> list[app_commands.Choice[str]]:
    await ensure_state_restored()
    guild = interaction.guild
    actor = interaction.user
    if guild is None or actor is None:
        return []
    state = find_active_transformation(actor.id, guild.id)
    if state is None or not state.character_name:
        return []
    pose_outfits = list_pose_outfits(state.character_name)
    if not pose_outfits:
        return []
    normalized_query = (current or "").strip().lower()
    choices: list[app_commands.Choice[str]] = []
    for pose, options in sorted(pose_outfits.items(), key=lambda item: item[0].lower()):
        pose_token = pose.strip()
        for option in sorted(options, key=lambda value: value.lower()):
            option_label = option.strip()
            if not option_label:
                continue
            value_parts = [part for part in (pose_token, option_label) if part]
            if not value_parts:
                continue
            value = " ".join(value_parts)
            match_source = value.lower()
            if normalized_query and normalized_query not in match_source:
                continue
            label_pose = pose_token or "auto"
            label = f"{label_pose} - {option_label}"
            choices.append(app_commands.Choice(name=label[:100], value=value[:100]))
            if len(choices) >= OUTFIT_AUTOCOMPLETE_LIMIT:
                return choices
    return choices


async def _accessory_autocomplete(
    interaction: discord.Interaction,
    current: str,
) -> list[app_commands.Choice[str]]:
    await ensure_state_restored()
    guild = interaction.guild
    actor = interaction.user
    if guild is None or actor is None:
        return []
    state = find_active_transformation(actor.id, guild.id)
    if state is None or not state.character_name:
        return []
    accessories = list_character_accessories(state.character_name)
    if not accessories:
        return []
    guild_channel = interaction.channel if isinstance(interaction.channel, discord.abc.GuildChannel) else None
    selection_scope = _selection_scope_for_channel(guild_channel)
    accessory_states = get_accessory_states(state.character_name, scope=selection_scope)
    normalized_query = (current or "").strip().lower()
    choices: list[app_commands.Choice[str]] = []
    
    # Add "clearall" option if query matches
    if not normalized_query or "clearall" in normalized_query or "clear" in normalized_query or "all" in normalized_query:
        choices.append(app_commands.Choice(name="clearall - Reset all accessories to off", value="clearall"))
    
    for key, label in sorted(accessories.items(), key=lambda item: item[1].lower() if item[1] else item[0]):
        display_label = label or key
        match_source = f"{display_label} {key}".lower()
        if normalized_query and normalized_query not in match_source:
            continue
        status = accessory_states.get(key, "off")
        choice_label = f"{display_label} ({status})"
        choices.append(app_commands.Choice(name=choice_label[:100], value=key[:100]))
        if len(choices) >= ACCESSORY_AUTOCOMPLETE_LIMIT:
            break
    return choices


def _find_inanimate_form_by_token(token: str) -> Optional[Dict[str, object]]:
    normalized = (token or "").strip()
    if not normalized:
        return None
    normalized = normalized.lower()
    for entry in INANIMATE_FORMS:
        name_raw = str(entry.get("name", "")).strip()
        if not name_raw:
            continue
        if name_raw.lower() == normalized:
            return entry
    return None


def _resolve_roleplay_cog(channel: Optional[discord.abc.GuildChannel]) -> tuple[Optional[RoleplayCog], Optional[str]]:
    if ROLEPLAY_COG is None:
        return None, "Roleplay commands are not configured on this bot."
    if channel is None or not ROLEPLAY_COG.is_roleplay_post(channel):
        return None, "Use this command inside the RP forum post."
    return ROLEPLAY_COG, None


def _build_roleplay_state(
    character: TFCharacter, actor: discord.Member, guild: Optional[discord.Guild]
) -> TransformationState:
    now = utc_now()
    guild_id = 0
    if guild is not None:
        guild_id = guild.id
    elif actor.guild:
        guild_id = actor.guild.id
    return TransformationState(
        user_id=actor.id,
        guild_id=guild_id,
        character_name=character.name,
        character_folder=character.folder,
        character_avatar_path=character.avatar_path,
        character_message=character.message,
        original_nick=actor.nick,
        started_at=now,
        expires_at=now + timedelta(hours=1),
        duration_label="roleplay",
        avatar_applied=False,
        original_display_name=member_profile_name(actor),
        is_inanimate=False,
        inanimate_responses=tuple(),
    )


def _build_inanimate_roleplay_state(
    entry: Dict[str, object], actor: discord.Member, guild: Optional[discord.Guild]
) -> TransformationState:
    now = utc_now()
    guild_id = actor.guild.id if actor.guild else 0
    if guild is not None:
        guild_id = guild.id
    responses_raw = entry.get("responses") or []
    responses: Tuple[str, ...]
    if isinstance(responses_raw, (list, tuple)):
        responses = tuple(str(item).strip() for item in responses_raw if str(item).strip())
    else:
        responses = tuple()
    if not responses:
        message = str(entry.get("message") or "").strip()
        responses = (message,) if message else tuple()
    return TransformationState(
        user_id=actor.id,
        guild_id=guild_id,
        character_name=str(entry.get("name") or "Mysterious Relic"),
        character_folder=None,
        character_avatar_path=str(entry.get("avatar_path") or ""),
        character_message=str(entry.get("message") or ""),
        original_nick=actor.nick,
        started_at=now,
        expires_at=now + timedelta(hours=1),
        duration_label="roleplay",
        avatar_applied=False,
        original_display_name=member_profile_name(actor),
        is_inanimate=True,
        inanimate_responses=responses,
    )


def _build_placeholder_state(member: discord.Member, guild: discord.Guild) -> TransformationState:
    now = utc_now()
    return TransformationState(
        user_id=member.id,
        guild_id=guild.id,
        character_name="",
        character_folder=None,
        character_avatar_path="",
        character_message="",
        original_nick=member.nick,
        original_display_name=member_profile_name(member),
        started_at=now,
        expires_at=now,
        duration_label="",
        avatar_applied=False,
        is_inanimate=False,
        inanimate_responses=tuple(),
    )


def _token_active(token: str) -> bool:
    normalized = _normalize_folder_token(token)
    if not normalized:
        return False
    for state in active_transformations.values():
        if _state_folder_token(state) == normalized:
            return True
    return False


def _character_weight(character: TFCharacter) -> float:
    if not FEATURED_TF_WEIGHTS:
        return 1.0
    weight = 1.0
    for token, bonus in FEATURED_TF_WEIGHTS.items():
        if bonus <= 0:
            continue
        folder_token = _normalize_folder_token(character.folder)
        if folder_token and folder_token == _normalize_folder_token(token) and not _token_active(token):
            weight *= bonus
    return max(weight, 0.0)


def _select_weighted_character(characters: Sequence[TFCharacter]) -> TFCharacter:
    if not characters:
        raise ValueError("Character pool is empty.")
    weights = [_character_weight(character) for character in characters]
    total = sum(weights)
    if total <= 0:
        return random.choice(list(characters))
    threshold = random.random() * total
    accumulator = 0.0
    for character, weight in zip(characters, weights):
        accumulator += weight
        if threshold <= accumulator:
            return character
    return characters[-1]


def _actor_has_narrator_power(member: Optional[discord.Member]) -> bool:
    if member is None or member.guild is None:
        return False
    state = find_active_transformation(member.id, member.guild.id)
    if not state:
        return False
    return _state_matches_folder(state, "narrator")


def _extract_user_id_from_token(token: str) -> Optional[int]:
    cleaned = (token or "").strip()
    if not cleaned:
        return None
    mention_match = re.fullmatch(r"<@!?(\d+)>", cleaned)
    if mention_match:
        try:
            return int(mention_match.group(1))
        except (TypeError, ValueError):
            return None
    if cleaned.isdigit():
        try:
            return int(cleaned)
        except ValueError:
            return None
    return None


def _find_state_by_folder(guild: discord.Guild, token: str) -> Optional[TransformationState]:
    normalized_value = (token or "").strip()
    if not normalized_value:
        return None
    user_id = _extract_user_id_from_token(normalized_value)
    if user_id is not None:
        state = active_transformations.get(state_key(guild.id, user_id))
        if state:
            return state
    folder_token = _normalize_folder_token(normalized_value)
    if not folder_token:
        return None
    for state in active_transformations.values():
        if state.guild_id != guild.id:
            continue
        if _state_folder_token(state) == folder_token:
            return state
    return None


def _is_admin_only_random_name(name: str) -> bool:
    normalized = _normalize_folder_token(name)
    return bool(normalized and normalized in {token.lower() for token in ADMIN_ONLY_RANDOM_FORMS})


def _format_special_reroll_hint(character_label: str, folder_token: Optional[str] = None) -> Optional[str]:
    token = folder_token or character_label
    if not _is_special_reroll_name(token):
        return None
    admin_restriction_text = ""
    if ADMIN_PROTECTION_ENABLED:
        admin_restriction_text = "- You can't target admins or turn someone into Ball or Narrator.\n"
    return (
        "```diff\n"
        f"- {character_label} perk unlocked! Use `/reroll who_member:<target>` to reroll a non-admin or add `to_character:<folder>` to pick the form.\n"
        f"{admin_restriction_text}"
        "```"
    )


def _default_inanimate_forms() -> Tuple[Dict[str, object], ...]:
    return (
        {
            "name": "Bewitched Pumpkin",
            "avatar_path": "avatars/inanimate/pumpkin.png",
            "message": "A carved grin flickers to life as candlelight dances from within.",
            "responses": [
                "*Your carved grin flickers with eerie candlelight.*",
                "*Seeds tumble out as you wobble helplessly on the table.*",
                "*The wind whistles through your hollow interior.*",
            ],
        },
        {
            "name": "Haunted Locker",
            "avatar_path": "avatars/inanimate/locker.png",
            "message": "Metal hinges groan, and a chill seeps through with every creak.",
            "responses": [
                "*The locker door creaks open with a metallic groan.*",
                "*A stack of dusty textbooks rattles inside.*",
                "*Someone scribbled 'boo' across your dented surface.*",
            ],
        },
        {
            "name": "Sentient Broom",
            "avatar_path": "avatars/inanimate/broom.png",
            "message": "Bristles rustle to life, eager to sweep the nearest floor.",
            "responses": [
                "*Bristles rustle as you sweep across the floor on your own.*",
                "*You lean dramatically against the wall, awaiting orders.*",
                "*A chill runs down your handleâ€”if you still had a spine.*",
            ],
        },
    )


def _load_inanimate_forms_from_gacha() -> Tuple[Dict[str, object], ...]:
    config_path = path_from_env("TFBOT_GACHA_CONFIG") or Path("gacha_config.json")
    if not config_path.exists():
        return ()
    try:
        payload = json.loads(config_path.read_text(encoding="utf-8"))
    except json.JSONDecodeError as exc:
        logger.warning("Failed to parse gacha config %s (%s); skipping inanimate import.", config_path, exc)
        return ()
    characters = payload.get("characters")
    if not isinstance(characters, dict):
        return ()
    forms: list[Dict[str, object]] = []
    for entry in characters.values():
        if not isinstance(entry, dict) or not entry.get("inanimate"):
            continue
        name = str(entry.get("display_name") or entry.get("name") or "").strip()
        message = str(entry.get("message") or "").strip()
        avatar_path = str(entry.get("avatar_path") or "").strip()
        if not name or not message:
            continue
        responses_field = entry.get("responses") or []
        if isinstance(responses_field, list):
            responses = [str(item).strip() for item in responses_field if str(item).strip()]
        else:
            responses = []
        if not responses:
            responses = [message]
        forms.append(
            {
                "name": name,
                "avatar_path": avatar_path,
                "message": message,
                "responses": responses,
            }
        )
    return tuple(forms)


def _load_inanimate_forms() -> Tuple[Dict[str, object], ...]:
    from_gacha = _load_inanimate_forms_from_gacha()
    if from_gacha:
        return from_gacha
    if not INANIMATE_DATA_FILE.exists():
        logger.info("Inanimate TF file %s not found; using defaults.", INANIMATE_DATA_FILE)
        return _default_inanimate_forms()
    try:
        payload = json.loads(INANIMATE_DATA_FILE.read_text(encoding="utf-8"))
    except json.JSONDecodeError as exc:
        logger.warning("Failed to parse %s (%s); using defaults.", INANIMATE_DATA_FILE, exc)
        return _default_inanimate_forms()
    if not isinstance(payload, list):
        logger.warning("Inanimate TF file %s did not contain a list; using defaults.", INANIMATE_DATA_FILE)
        return _default_inanimate_forms()

    forms: list[Dict[str, object]] = []
    for entry in payload:
        if not isinstance(entry, dict):
            continue
        name = str(entry.get("name") or "").strip()
        avatar_path = str(entry.get("avatar_path") or "").strip()
        message = str(entry.get("message") or "").strip()
        responses_field = entry.get("responses") or []
        if not name or not message:
            logger.debug("Skipping inanimate entry missing required fields: %s", entry)
            continue
        if isinstance(responses_field, list):
            responses = [str(item).strip() for item in responses_field if str(item).strip()]
        else:
            responses = []
        if not responses:
            responses = [message]
        forms.append(
            {
                "name": name,
                "avatar_path": avatar_path,
                "message": message,
                "responses": responses,
            }
        )
    if not forms:
        logger.warning("No valid inanimate forms loaded from %s; using defaults.", INANIMATE_DATA_FILE)
        return _default_inanimate_forms()
    return tuple(forms)


INANIMATE_FORMS = _load_inanimate_forms()

CHARACTER_DATA_FILE_SETTING = os.getenv("TFBOT_CHARACTERS_FILE", "").strip()
_CHARACTER_AVATAR_ROOT_SETTING = os.getenv("TFBOT_AVATAR_ROOT", "").strip()

_history_refresh_task: Optional[asyncio.Task] = None
_history_refresh_lock = asyncio.Lock()
_history_refresh_seq = 0


def schedule_history_refresh(delay: float = 0.2) -> None:
    """Debounce history snapshot updates."""
    if not CLASSIC_ENABLED:
        return
    global _history_refresh_task, _history_refresh_seq  # pylint: disable=global-statement

    try:
        loop = asyncio.get_running_loop()
    except RuntimeError:
        loop = asyncio.get_event_loop()

    _history_refresh_seq += 1
    sequence_id = _history_refresh_seq

    if _history_refresh_task and not _history_refresh_task.done():
        _history_refresh_task.cancel()

    async def runner(expected_seq: int) -> None:
        try:
            if delay:
                await asyncio.sleep(delay)
            async with _history_refresh_lock:
                if expected_seq != _history_refresh_seq:
                    return
                await publish_history_snapshot(
                    bot,
                    active_transformations,
                    tf_stats,
                    CHARACTER_POOL,
                    current_history_channel_id(),
                )
        except asyncio.CancelledError:
            pass
        except Exception as exc:  # pylint: disable=broad-except
            logger.warning("Failed to refresh history snapshot: %s", exc)

    _history_refresh_task = loop.create_task(runner(sequence_id))


def _resolve_avatar_root() -> Optional[Path]:
    if not _CHARACTER_AVATAR_ROOT_SETTING:
        return None
    root = Path(_CHARACTER_AVATAR_ROOT_SETTING)
    if not root.is_absolute():
        root = (BASE_DIR / root).resolve()
    return root


def _load_character_dataset() -> Sequence[Dict[str, str]]:
    if CHARACTER_DATA_FILE_SETTING:
        dataset_path = Path(CHARACTER_DATA_FILE_SETTING).expanduser()
        if not dataset_path.is_absolute():
            dataset_path = (BASE_DIR / dataset_path).resolve()
        if dataset_path.exists():
            suffix = dataset_path.suffix.lower()
            if suffix == ".py":
                try:
                    spec = importlib.util.spec_from_file_location(
                        "_tf_character_override",
                        dataset_path,
                    )
                    module = importlib.util.module_from_spec(spec) if spec and spec.loader else None
                    if module and spec and spec.loader:
                        spec.loader.exec_module(module)  # type: ignore[attr-defined]
                        data = getattr(module, "TF_CHARACTERS", None)
                        if isinstance(data, list):
                            return data
                        logger.warning("TF_CHARACTERS missing or invalid in %s; using default.", dataset_path)
                    else:
                        logger.warning("Unable to load character module from %s; using default.", dataset_path)
                except Exception as exc:  # pylint: disable=broad-except
                    logger.warning("Failed to import character dataset %s: %s. Using default.", dataset_path, exc)
            else:
                try:
                    data = json.loads(dataset_path.read_text(encoding="utf-8"))
                    if isinstance(data, list):
                        return data
                    logger.warning("Character dataset %s is not a list; using default.", dataset_path)
                except json.JSONDecodeError as exc:
                    logger.warning("Failed to parse character dataset %s: %s. Using default.", dataset_path, exc)
        else:
            logger.warning("Character dataset %s not found; falling back to default.", dataset_path)
    return _DEFAULT_CHARACTER_DATA


CHARACTER_AVATAR_ROOT = _resolve_avatar_root()

def _get_magic_emoji(guild: Optional[discord.Guild]) -> str:
    if guild is None or guild.id is None:
        return f":{MAGIC_EMOJI_NAME}:"
    cached = MAGIC_EMOJI_CACHE.get(guild.id)
    if cached:
        return cached
    emoji = discord.utils.get(guild.emojis, name=MAGIC_EMOJI_NAME)
    if emoji:
        MAGIC_EMOJI_CACHE[guild.id] = str(emoji)
    else:
        MAGIC_EMOJI_CACHE[guild.id] = f":{MAGIC_EMOJI_NAME}:"
    return MAGIC_EMOJI_CACHE[guild.id]


def _build_character_pool(
    source: Sequence[Dict[str, str]],
    avatar_root: Optional[Path] = None,
) -> Sequence[TFCharacter]:
    pool: list[TFCharacter] = []
    for entry in source:
        try:
            avatar_path = str(entry.get("avatar_path", "")).strip()
            if (
                avatar_root
                and avatar_path
                and not avatar_path.startswith(("http://", "https://"))
            ):
                candidate = Path(avatar_path)
                if not candidate.is_absolute():
                    avatar_path = str((avatar_root / candidate).resolve())
                else:
                    avatar_path = str(candidate)
            folder_name = str(entry.get("folder", "")).strip()
            if not folder_name or folder_name.upper() == "TODO":
                logger.warning("Skipping character %s: missing folder assignment.", entry.get("name", "Unnamed"))
                continue
            # Replace {BOT_NAME} placeholder in messages with actual bot name
            message_text = str(entry.get("message", ""))
            if "{BOT_NAME}" in message_text:
                from tf_characters import BOT_NAME
                message_text = message_text.replace("{BOT_NAME}", BOT_NAME)
            
            pool.append(
                TFCharacter(
                    name=entry["name"],
                    avatar_path=avatar_path,
                    message=message_text,
                    folder=folder_name,
                )
            )
        except KeyError as exc:
            logger.warning("Skipping character entry missing %s", exc)
    if not pool:
        raise RuntimeError("TF character dataset is empty. Populate tf_characters.py.")
    return pool


_CHARACTER_DATASET = _load_character_dataset()
CHARACTER_POOL = _build_character_pool(_CHARACTER_DATASET, CHARACTER_AVATAR_ROOT)
CHARACTER_BY_NAME: Dict[str, TFCharacter] = {
    character.name.strip().lower(): character for character in CHARACTER_POOL
}
CHARACTER_BY_FOLDER: Dict[str, TFCharacter] = {}
for character in CHARACTER_POOL:
    folder_token = _normalize_folder_token(character.folder or character.name)
    if folder_token and folder_token not in CHARACTER_BY_FOLDER:
        CHARACTER_BY_FOLDER[folder_token] = character
ALLOWED_CHARACTER_FOLDERS: set[str] = set(CHARACTER_BY_FOLDER.keys())
_CHARACTER_FOLDER_OVERRIDES = {
    character.name.strip().lower(): character.folder.strip()
    for character in CHARACTER_POOL
    if character.folder and character.folder.strip()
}
set_character_directory_overrides(_CHARACTER_FOLDER_OVERRIDES)
GACHA_MANAGER = None
_CHARACTER_DIRECTORY_CACHE: list[str] = []
_CHARACTER_DIRECTORY_CACHE_EXPIRY: float = 0.0
_CHARACTER_INFO_FORUM_LOCK = asyncio.Lock()
_THREAD_TITLE_PATTERN = re.compile(r"^(?P<name>.+?)\s*\((?P<folder>.+?)\)$")

DISCORD_TOKEN = os.getenv("DISCORD_TOKEN")
if not DISCORD_TOKEN:
    raise RuntimeError("Missing DISCORD_TOKEN. Set it in your environment or .env file.")

TF_CHANCE = float(os.getenv("TFBOT_CHANCE", "0.10"))
TF_CHANCE = max(0.0, min(1.0, TF_CHANCE))

intents = discord.Intents.default()
intents.message_content = True
intents.members = True


class TFBot(commands.Bot):
    async def setup_hook(self) -> None:
        await setup_bot_extensions()


bot = TFBot(command_prefix=os.getenv("TFBOT_PREFIX", "!"), intents=intents)
ROLEPLAY_COG: Optional[RoleplayCog] = None
GAME_BOARD_MANAGER: Optional["GameBoardManager"] = None
_SYNCED_APP_COMMAND_GUILDS: set[int] = set()


async def setup_bot_extensions() -> None:
    global ROLEPLAY_COG
    if ROLEPLAY_FORUM_POST_ID > 0:
        ROLEPLAY_COG = await add_roleplay_cog(
            bot,
            forum_post_id=ROLEPLAY_FORUM_POST_ID,
            state_file=ROLEPLAY_STATE_FILE,
        )
    try:
        await bot.tree.sync()
    except discord.HTTPException as exc:
        logger.warning("Failed to sync application commands: %s", exc)
    await _sync_application_commands_for_known_guilds()


def _known_command_guild_ids() -> set[int]:
    guild_ids = {guild.id for guild in bot.guilds}
    possible_channels = [
        TF_CHANNEL_ID,
        GACHA_CHANNEL_ID,
        TF_HISTORY_CHANNEL_ID,
        TF_ARCHIVE_CHANNEL_ID,
    ]
    for channel_id in possible_channels:
        channel = bot.get_channel(channel_id)
        if isinstance(channel, discord.abc.GuildChannel):
            guild_ids.add(channel.guild.id)
    return {gid for gid in guild_ids if gid}


async def _sync_application_commands_for_known_guilds(extra_guild_ids: Optional[Iterable[int]] = None) -> None:
    guild_ids = _known_command_guild_ids()
    if extra_guild_ids:
        guild_ids.update(extra_guild_ids)
    for guild_id in guild_ids:
        if guild_id in _SYNCED_APP_COMMAND_GUILDS:
            continue
        try:
            await bot.tree.sync(guild=discord.Object(id=guild_id))
            _SYNCED_APP_COMMAND_GUILDS.add(guild_id)
            logger.info("Synced application commands for guild %s", guild_id)
        except discord.HTTPException as exc:
            logger.warning("Failed to sync application commands for guild %s: %s", guild_id, exc)


@bot.event
async def on_guild_join(guild: discord.Guild):
    await _sync_application_commands_for_known_guilds(extra_guild_ids=[guild.id])


def _resolve_accessory_key_input(accessory_name: str, accessories: Mapping[str, str]) -> Optional[str]:
    normalized = (accessory_name or "").strip().lower()
    if not normalized:
        return None
    compact = normalized.replace(" ", "").replace("_", "").replace("/", "").replace("-", "")
    if normalized in accessories:
        return normalized
    for key in accessories.keys():
        key_compact = key.replace(" ", "").replace("_", "").replace("/", "").replace("-", "")
        if normalized == key or (compact and compact == key_compact):
            return key
    for key, label in accessories.items():
        label_value = (label or "").strip().lower()
        if not label_value:
            continue
        label_compact = label_value.replace(" ", "").replace("_", "").replace("/", "").replace("-", "")
        if normalized == label_value or (compact and compact == label_compact):
            return key
    return None


def _selection_scope_for_channel(channel: Optional[discord.abc.GuildChannel]) -> Optional[str]:
    """Get selection scope for a channel. Returns scope string that includes guild ID for isolation."""
    if channel is None:
        return None
    
    guild_id = channel.guild.id if hasattr(channel, 'guild') and channel.guild else None
    
    # Check for roleplay post first
    if ROLEPLAY_COG is not None and ROLEPLAY_COG.is_roleplay_post(channel):
        if guild_id:
            return f"rp:{guild_id}"
        return "rp"
    
    # For regular channels, include guild ID to isolate instances
    if guild_id:
        return f"guild:{guild_id}"
    
    return None


class GuardedHelpCommand(commands.DefaultHelpCommand):
    """Custom help command that can ignore specific channels."""

    def __init__(self, blocked_channel_ids: set[int], **options):
        super().__init__(**options)
        self.blocked_channel_ids = blocked_channel_ids

    async def _should_block(self) -> bool:
        ctx = self.context
        if ctx is None or not self.blocked_channel_ids:
            return False
        channel_id = getattr(ctx.channel, "id", None)
        if channel_id in self.blocked_channel_ids:
            try:
                await ctx.message.delete()
            except discord.HTTPException:
                pass
            return True
        return False

    async def send_bot_help(self, mapping):
        if await self._should_block():
            return
        await super().send_bot_help(mapping)

    async def send_cog_help(self, cog):
        if await self._should_block():
            return
        await super().send_cog_help(cog)

    async def send_group_help(self, group):
        if await self._should_block():
            return
        await super().send_group_help(group)

    async def send_command_help(self, command):
        if await self._should_block():
            return
        await super().send_command_help(command)

    async def send_error_message(self, error):
        if await self._should_block():
            return
        await super().send_error_message(error)


blocked_help_channels: set[int] = set()
if GACHA_ENABLED:
    blocked_help_channels.add(GACHA_CHANNEL_ID)
if blocked_help_channels:
    bot.help_command = GuardedHelpCommand(blocked_help_channels, verify_checks=False)
else:
    bot.help_command = commands.DefaultHelpCommand()


async def ensure_state_restored() -> None:
    if tf_state.STATE_RESTORED:
        return
    states = load_states_from_disk()
    now = utc_now()
    for state in states:
        if not state.character_folder:
            lookup = CHARACTER_BY_NAME.get((state.character_name or "").strip().lower())
            if lookup and lookup.folder:
                state.character_folder = lookup.folder
        key = state_key(state.guild_id, state.user_id)
        active_transformations[key] = state
        remaining = max((state.expires_at - now).total_seconds(), 0)
        if remaining <= 0:
            await revert_transformation(state, expired=True)
        else:
            revert_tasks[key] = asyncio.create_task(_schedule_revert(state, remaining))
            logger.info(
                "Restored TF for user %s in guild %s (expires in %.0fs)",
                state.user_id,
                state.guild_id,
                remaining,
            )
    tf_state.STATE_RESTORED = True


async def _schedule_revert(state: TransformationState, delay: float) -> None:
    try:
        await asyncio.sleep(delay)
        await revert_transformation(state, expired=True)
    except asyncio.CancelledError:
        logger.debug("Revert task for user %s cancelled", state.user_id)
    except Exception:
        logger.exception("Unexpected error while reverting TF for user %s", state.user_id)


async def revert_transformation(state: TransformationState, *, expired: bool) -> None:
    key = state_key(state.guild_id, state.user_id)
    current = active_transformations.get(key)
    if current is None or current.expires_at != state.expires_at:
        return

    guild, member = await fetch_member(state.guild_id, state.user_id)
    reason = "TF expired" if expired else "TF reverted"
    if member:
        if not state.original_display_name:
            state.original_display_name = member_profile_name(member)
    else:
        logger.warning("Could not locate member %s in guild %s to revert TF", state.user_id, state.guild_id)

    task = revert_tasks.pop(key, None)
    if task:
        task.cancel()
    active_transformations.pop(key, None)
    persist_states()

    schedule_history_refresh()


async def fetch_member(guild_id: int, user_id: int) -> Tuple[Optional[discord.Guild], Optional[discord.Member]]:
    guild = bot.get_guild(guild_id)
    if guild is None:
        try:
            guild = await bot.fetch_guild(guild_id)
        except discord.HTTPException as exc:
            logger.warning("Unable to fetch guild %s: %s", guild_id, exc)
            return None, None
    member = guild.get_member(user_id)
    if member is None:
        try:
            member = await guild.fetch_member(user_id)
        except discord.HTTPException as exc:
            logger.warning("Unable to fetch member %s in guild %s: %s", user_id, guild_id, exc)
            return guild, None
    return guild, member


BASE_DIR = Path(__file__).resolve().parent


def _load_character_context() -> Dict[str, str]:
    context_path = BASE_DIR / "data" / "character_context.json"
    if not context_path.exists():
        return {}
    try:
        return json.loads(context_path.read_text(encoding="utf-8"))
    except (OSError, json.JSONDecodeError) as exc:
        logger.warning("Failed to load character context dataset: %s", exc)
        return {}


CHARACTER_CONTEXT = _load_character_context()

_REPLY_LOG_SETTING = os.getenv("TFBOT_REPLY_LOG", "transform_replies.json").strip()
if _REPLY_LOG_SETTING:
    _reply_path = Path(_REPLY_LOG_SETTING)
    if not _reply_path.is_absolute():
        REPLY_LOG_FILE = (BASE_DIR / _reply_path).resolve()
    else:
        REPLY_LOG_FILE = _reply_path.resolve()
else:
    REPLY_LOG_FILE = (BASE_DIR / "transform_replies.json").resolve()


def _load_reply_log() -> Dict[int, ReplyContext]:
    if not REPLY_LOG_FILE.exists():
        return {}
    try:
        raw = json.loads(REPLY_LOG_FILE.read_text(encoding="utf-8"))
    except (OSError, json.JSONDecodeError) as exc:
        logger.warning("Failed to read reply log %s: %s", REPLY_LOG_FILE, exc)
        return {}
    result: Dict[int, ReplyContext] = {}
    for key, value in raw.items():
        try:
            message_id = int(key)
            author = value.get("author", "Unknown")
            text = value.get("text", "")
        except Exception:  # pylint: disable=broad-except
            continue
        if text:
            result[message_id] = ReplyContext(author=author, text=text)
    return result


def _persist_reply_log() -> None:
    try:
        REPLY_LOG_FILE.parent.mkdir(parents=True, exist_ok=True)
        payload = {
            str(message_id): {"author": ctx.author, "text": ctx.text}
            for message_id, ctx in TRANSFORM_MESSAGE_LOG.items()
        }
        REPLY_LOG_FILE.write_text(
            json.dumps(payload, ensure_ascii=False, indent=2) + "\n",
            encoding="utf-8",
        )
    except OSError as exc:
        logger.warning("Failed to persist reply log %s: %s", REPLY_LOG_FILE, exc)


TRANSFORM_MESSAGE_LOG: Dict[int, ReplyContext] = _load_reply_log()


def _register_relay_message(message_id: int, author: str, text: str) -> None:
    if not text:
        return
    TRANSFORM_MESSAGE_LOG[message_id] = ReplyContext(author=author, text=text)
    if len(TRANSFORM_MESSAGE_LOG) > 500:
        for key in list(TRANSFORM_MESSAGE_LOG.keys())[:100]:
            TRANSFORM_MESSAGE_LOG.pop(key, None)
    _persist_reply_log()
    logger.debug("Reply log registered id=%s author=%s text=%s", message_id, author, text[:120])


async def _resolve_reply_context(message: discord.Message) -> Optional[ReplyContext]:
    reference = message.reference
    if not reference or not reference.message_id:
        return None

    cached = TRANSFORM_MESSAGE_LOG.get(reference.message_id)
    resolved_msg = reference.resolved
    target_msg: Optional[discord.Message] = None

    if isinstance(resolved_msg, discord.Message):
        target_msg = resolved_msg
    else:
        try:
            target_msg = await message.channel.fetch_message(reference.message_id)  # type: ignore[arg-type]
        except discord.HTTPException as exc:
            logger.debug("Unable to fetch referenced message %s: %s", reference.message_id, exc)
            target_msg = None

    if target_msg is None:
        if cached:
            logger.debug("Reply context resolved from cache for %s", reference.message_id)
        return cached

    author = getattr(target_msg.author, "display_name", None) or getattr(
        target_msg.author, "name", "Unknown"
    )

    content = (target_msg.content or "").strip()
    if content:
        context = ReplyContext(author=author, text=content)
        TRANSFORM_MESSAGE_LOG[reference.message_id] = context
        _persist_reply_log()
        logger.debug("Reply context resolved from message %s", reference.message_id)
        return context

    if cached:
        return cached

    if target_msg.embeds:
        embed = target_msg.embeds[0]
        if embed.description:
            context = ReplyContext(author=author, text=embed.description.strip())
            TRANSFORM_MESSAGE_LOG[reference.message_id] = context
            _persist_reply_log()
            logger.debug("Reply context resolved from embed %s", reference.message_id)
            return context

    return None


async def relay_transformed_message(
    message: discord.Message,
    state: TransformationState,
    *,
    reference: Optional[discord.MessageReference] = None,
    gacha_stars: Optional[int] = None,
    gacha_outfit: Optional[str] = None,
    gacha_pose: Optional[str] = None,
    gacha_rudy: Optional[int] = None,
    gacha_frog: Optional[int] = None,
    gacha_border: Optional[str] = None,
) -> bool:
    guild = message.guild
    if guild is None:
        return False

    selection_scope = _selection_scope_for_channel(message.channel)

    cleaned_content = message.content.strip()
    original_content = cleaned_content
    generated_inanimate_response = False
    has_links = False
    character_name_normalized = (state.character_name or "").strip().lower()
    is_ball_override = state.is_inanimate and character_name_normalized == "ball"
    behaves_like_character = not state.is_inanimate or is_ball_override
    if state.is_inanimate and not is_ball_override:
        options = state.inanimate_responses or (
            "You emit a faint, spooky rattle.",
        )
        base_response = random.choice(options)
        spoiler_line = ""
        if original_content:
            sanitized_original, has_links = strip_urls(original_content)
            if sanitized_original:
                sanitized_original = discord.utils.escape_mentions(sanitized_original)
                sanitized_original = discord.utils.escape_markdown(sanitized_original)
            if sanitized_original:
                spoiler_line = f"\n||*{sanitized_original}*||"
        cleaned_content = f"{base_response}{spoiler_line}"
        generated_inanimate_response = True
    reply_context = await _resolve_reply_context(message)
    if (
        AI_REWRITE_ENABLED
        and cleaned_content
        and not cleaned_content.startswith(str(bot.command_prefix))
        and behaves_like_character
    ):
        context_snippet = CHARACTER_CONTEXT.get(state.character_name) or state.character_message
        rewritten = await rewrite_message_for_character(
            original_text=cleaned_content,
            character_name=state.character_name,
            character_context=context_snippet,
            user_name=message.author.display_name,
        )
        if rewritten and rewritten.strip():
            logger.debug(
                "AI rewrite applied for %s: %s -> %s",
                state.character_name,
                cleaned_content[:120],
                rewritten[:120],
            )
            cleaned_content = rewritten.strip()
    if cleaned_content and behaves_like_character:
        cleaned_content, has_links = strip_urls(cleaned_content)
        cleaned_content = cleaned_content.strip()

    if cleaned_content:
        mention_ready_text, mention_lookup, has_mentions = prepare_panel_mentions(message, cleaned_content)
        if has_mentions:
            cleaned_content = apply_mention_placeholders(mention_ready_text, mention_lookup)

    description = cleaned_content if cleaned_content else "*no message content*"
    formatted_segments = parse_discord_formatting(cleaned_content) if cleaned_content else None
    custom_emoji_images: Dict[str, "Image.Image"] = {}

    files: list[discord.File] = []
    payload: dict = {}

    if MESSAGE_STYLE == "vn" and not state.is_inanimate:
        if formatted_segments is None:
            formatted_segments = parse_discord_formatting(cleaned_content)
        custom_emoji_images = await prepare_custom_emoji_images(message, formatted_segments)
        if reply_context:
            logger.debug(
                "Replying panel: %s -> %s snippet=%s",
                state.character_name,
                reply_context.author,
                reply_context.text[:120],
            )
        character_display_name = state.character_name
        if ROLEPLAY_COG and message.guild and ROLEPLAY_COG.is_roleplay_post(message.channel):
            override_display = ROLEPLAY_COG.resolve_display_name(message.guild.id, message.author.id)
            if override_display:
                character_display_name = override_display
        vn_file = render_vn_panel(
            state=state,
            message_content=cleaned_content,
            character_display_name=character_display_name,
            original_name=message.author.display_name,
            attachment_id=str(message.id),
            formatted_segments=formatted_segments,
            custom_emoji_images=custom_emoji_images,
            reply_context=reply_context,
            selection_scope=selection_scope,
            gacha_star_count=gacha_stars,
            gacha_outfit_override=gacha_outfit,
            gacha_pose_override=gacha_pose,
            gacha_rudy=gacha_rudy,
            gacha_frog=gacha_frog,
            gacha_border=gacha_border,
        )
        if vn_file:
            files.append(vn_file)
        else:
            logger.debug("VN panel rendering unavailable; using classic embed.")

    if not files:
        embed, avatar_file = await build_legacy_embed(state, description)
        if avatar_file:
            files.append(avatar_file)
        payload["embed"] = embed


    has_attachments = bool(message.attachments)
    preserve_original = has_attachments or has_links
    deleted = False
    if not preserve_original:
        deleted = True
        try:
            await archive_original_message(message)
        except Exception as exc:  # pragma: no cover - defensive logging
            logger.warning("Failed to archive message %s: %s", message.id, exc)
        try:
            await message.delete()
        except discord.Forbidden:
            deleted = False
            logger.debug(
                "Missing permission to delete message %s for TF relay in channel %s",
                message.id,
                message.channel.id,
            )
        except discord.HTTPException as exc:
            deleted = False
            logger.warning("Failed to delete message %s: %s", message.id, exc)

    if not deleted and "embed" in payload:
        payload["embed"].set_footer(text="Grant Manage Messages so TF relay can replace posts.")

    send_kwargs: Dict[str, object] = {}
    send_kwargs.update(payload)
    if reference:
        if isinstance(reference, discord.Message):
            reference = reference.to_reference(fail_if_not_exists=False)
        send_kwargs["reference"] = reference
        send_kwargs["mention_author"] = False
    if files:
        send_kwargs["files"] = files

    sent_message: Optional[discord.Message] = None
    try:
        sent_message = await message.channel.send(**send_kwargs)
    except discord.HTTPException as exc:
        logger.warning("Failed to relay TF message %s: %s", message.id, exc)
        return False

    if sent_message and cleaned_content:
        _register_relay_message(sent_message.id, state.character_name, cleaned_content)

    if has_attachments and not has_links:
        placeholder = "\u200b"
        if message.content != placeholder:
            try:
                await message.edit(content=placeholder, attachments=message.attachments, suppress=True)
            except discord.HTTPException as exc:
                logger.debug("Unable to clear attachment message %s: %s", message.id, exc)

    return True


if GACHA_ENABLED:
    from tfbot.gacha import setup_gacha_mode

    GACHA_MANAGER = setup_gacha_mode(
        bot,
        character_pool=CHARACTER_POOL,
        relay_fn=relay_transformed_message,
    )

# Help command function - defined before registration
async def prefix_help_game_command(ctx: commands.Context, *, command: Optional[str] = None) -> None:
    """Show available player commands - game version, gacha, or default help."""
    # Check if this is a game thread first
    if GAME_BOARD_MANAGER and isinstance(ctx.channel, discord.Thread) and GAME_BOARD_MANAGER.is_game_thread(ctx.channel):
        await GAME_BOARD_MANAGER.command_help(ctx)
        return
    
    # Check if we're in gacha channel and gacha is enabled
    if GACHA_MANAGER and isinstance(ctx.channel, discord.TextChannel) and ctx.channel.id == GACHA_MANAGER.channel_id:
        await GACHA_MANAGER.command_help(ctx)
        return
    
    # Fall back to default help command system
    if bot.help_command:
        bot.help_command.context = ctx
        try:
            if command:
                cmd = bot.get_command(command)
                if cmd:
                    await bot.help_command.send_command_help(cmd)
                else:
                    await bot.help_command.send_error_message(f"Command '{command}' not found.")
            else:
                await bot.help_command.send_bot_help(bot.cogs)
        finally:
            bot.help_command.context = None

# Register help command conditionally (after gacha registers its commands)
# Our help command handles game threads, gacha channels, and default help
def _register_help_command():
    """Register unified help command that handles game threads, gacha, and default help."""
    # Remove any existing help command (from gacha or default)
    existing_help = bot.get_command("help")
    if existing_help:
        bot.remove_command(existing_help.name)
    
    # Register our unified help command
    help_cmd = commands.command(name="help")(prefix_help_game_command)
    help_cmd = commands.guild_only()(help_cmd)
    bot.add_command(help_cmd)

if GAME_BOARD_ENABLED:
    from tfbot.games import GameBoardManager

    GAME_BOARD_MANAGER = GameBoardManager(
        bot=bot,
        config_path=GAME_CONFIG_FILE,
        assets_dir=GAME_ASSETS_DIR,
    )

# Register help command after gacha (if enabled) has registered its commands
# This ensures our unified help command replaces any existing help command
_register_help_command()

async def send_history_message(title: str, description: str) -> None:
    channel = bot.get_channel(current_history_channel_id())
    if channel is None:
        try:
            channel = await bot.fetch_channel(current_history_channel_id())
        except discord.HTTPException as exc:
            logger.warning("Cannot send history message, channel lookup failed: %s", exc)
            return
    embed = discord.Embed(
        title=title,
        description=description,
        color=0x9B59B6 if title == "TF Applied" else 0x546E7A,
        timestamp=utc_now(),
    )
    try:
        await channel.send(embed=embed, allowed_mentions=discord.AllowedMentions.none())
    except discord.HTTPException as exc:
        logger.warning("Failed to send history message: %s", exc)
    schedule_history_refresh()


async def archive_original_message(message: discord.Message) -> None:
    if TF_ARCHIVE_CHANNEL_ID <= 0:
        return

    archive_channel = None
    if message.guild is not None:
        archive_channel = message.guild.get_channel(TF_ARCHIVE_CHANNEL_ID)
    if archive_channel is None:
        archive_channel = bot.get_channel(TF_ARCHIVE_CHANNEL_ID)
    if archive_channel is None:
        try:
            archive_channel = await bot.fetch_channel(TF_ARCHIVE_CHANNEL_ID)
        except (discord.Forbidden, discord.HTTPException) as exc:
            logger.warning("Cannot access archive channel %s: %s", TF_ARCHIVE_CHANNEL_ID, exc)
            return

    if archive_channel is None or not hasattr(archive_channel, "send"):
        logger.debug("Archive channel %s unavailable or not messageable.", TF_ARCHIVE_CHANNEL_ID)
        return

    created_at = message.created_at
    if created_at.tzinfo is None:
        created_at = created_at.replace(tzinfo=timezone.utc)

    author_name = getattr(message.author, "display_name", str(message.author))
    author_id = getattr(message.author, "id", "unknown")
    channel_value = getattr(message.channel, "mention", f"#{getattr(message.channel, 'id', 'unknown')}")
    jump_link = getattr(message, "jump_url", None)

    embed = discord.Embed(
        title="Archived TF Message",
        description=message.content or "*no message content*",
        color=0x546E7A,
        timestamp=created_at,
    )
    embed.add_field(name="Author", value=f"{author_name} (`{author_id}`)", inline=False)
    embed.add_field(name="Channel", value=str(channel_value), inline=False)
    embed.add_field(name="Message ID", value=str(message.id), inline=False)
    if jump_link:
        embed.add_field(name="Jump Link", value=jump_link, inline=False)

    avatar_asset = getattr(message.author, "display_avatar", None)
    avatar_url = getattr(avatar_asset, "url", None)
    if avatar_url:
        embed.set_thumbnail(url=avatar_url)

    attachments = [attachment.url for attachment in message.attachments]
    if attachments:
        embed.add_field(name="Attachments", value="\n".join(attachments), inline=False)

    try:
        await archive_channel.send(embed=embed, allowed_mentions=discord.AllowedMentions.none())
    except discord.Forbidden as exc:
        logger.warning("Forbidden to send archive message for %s: %s", message.id, exc)
    except discord.HTTPException as exc:
        logger.warning("Failed to send archive message for %s: %s", message.id, exc)


def _format_character_message(
    template: str,
    original_name: str,
    mention: str,
    duration: str,
    character_name: str,
) -> str:
    context = {
        "member": original_name,
        "original_name": original_name,
        "mention": mention,
        "character": character_name,
        "duration": duration,
    }

    try:
        unique_segment = template.format(**context).strip() if template else ""
    except KeyError:
        unique_segment = template.strip() if template else ""

    if unique_segment:
        lead_line = f"{original_name} {unique_segment}".strip()
    else:
        lead_line = f"{original_name} feels a strange energy swirling..."

    summary_line = f"{original_name} becomes **{character_name}** for {duration}!"
    return f"{lead_line}\n{summary_line}"


async def handle_transformation(message: discord.Message) -> Optional[TransformationState]:
    if not message.guild:
        logger.debug("Skipping TF outside of guild context.")
        return None

    await ensure_state_restored()

    member = message.guild.get_member(message.author.id)
    if member is None:
        try:
            member = await message.guild.fetch_member(message.author.id)
        except discord.HTTPException as exc:
            logger.warning("Failed to fetch member %s: %s", message.author.id, exc)
            return

    key = state_key(message.guild.id, member.id)
    if key in active_transformations:
        logger.debug("User %s already transformed; skipping.", member.id)
        return None

    # Admin protection: Non-admins can't transform admins when protection is enabled
    # When protection is ON: Only admins can transform admins (via reroll, not normal rolls)
    # When protection is OFF: Anyone can be transformed by normal message triggers
    if ADMIN_PROTECTION_ENABLED:
        member_is_admin = is_admin(member)
        if member_is_admin:
            # Admins can only be transformed by other admins (via reroll commands), not by their own messages
            # This blocks normal daily rolls from triggering on admins
            logger.debug("Admin protection enabled: blocking normal TF trigger for admin user %s (only admin rerolls allowed)", member.id)
            return None

    used_characters = {state.character_name for state in active_transformations.values()}
    available_characters = [
        character for character in CHARACTER_POOL if character.name not in used_characters
    ]
    if not is_admin(member):
        available_characters = [
            character
            for character in available_characters
            if not _is_admin_only_random_name(character.name)
            # Toggleable restriction: Only admins can get Ball/Narrator (if enabled)
            and (not SPECIAL_CHARACTERS_ADMIN_ONLY or not _is_special_reroll_name(character.folder or character.name))
        ]
    character: Optional[TFCharacter] = None

    inanimate_form = None
    if INANIMATE_FORMS and random.random() <= INANIMATE_TF_CHANCE:
        available_inanimate = list(INANIMATE_FORMS)
        # Toggleable restriction: Only admins can get Ball/Narrator inanimate forms (if enabled)
        if SPECIAL_CHARACTERS_ADMIN_ONLY and not is_admin(member):
            available_inanimate = [
                form for form in available_inanimate
                if not _is_special_reroll_name(str(form.get("name", "")))
            ]
        # Toggleable restriction: When disabled, only allow Ball/Narrator inanimate forms
        if not INANIMATE_ENABLED:
            available_inanimate = [
                form for form in available_inanimate
                if _is_special_reroll_name(str(form.get("name", "")))
            ]
        if available_inanimate:
            inanimate_form = random.choice(available_inanimate)

    if inanimate_form is None and not available_characters:
        logger.info("No available TF characters; skipping message %s", message.id)
        return None

    if inanimate_form is not None:
        selected_name = str(inanimate_form.get("name") or "").strip() or "Mystery Relic"
        character_avatar_path = str(inanimate_form.get("avatar_path") or "").strip()
        character_message = str(inanimate_form.get("message") or "").strip()
        responses_raw = inanimate_form.get("responses") or []
        if isinstance(responses_raw, (list, tuple)):
            inanimate_responses = tuple(
                str(item).strip() for item in responses_raw if str(item).strip()
            )
        else:
            inanimate_responses = tuple()
        if not character_message:
            character_message = "You feel unsettlingly still."
        if not inanimate_responses:
            inanimate_responses = (character_message,)
        duration_label = "10 minutes"
        duration_delta = INANIMATE_DURATION
        selected_folder_token = _normalize_folder_token(selected_name)
        if selected_folder_token in {"narrator", "ball"}:
            duration_label = "1 hour"
            duration_delta = timedelta(hours=1)
    else:
        character = _select_weighted_character(available_characters)
        selected_name = character.name
        character_avatar_path = character.avatar_path
        character_message = character.message
        inanimate_responses = tuple()
        duration_label, duration_delta = random.choice(TRANSFORM_DURATION_CHOICES)
        selected_folder_token = _normalize_folder_token(character.folder if character and character.folder else selected_name)
        if selected_folder_token in {"narrator", "ball"}:
            duration_label = "1 hour"
            duration_delta = timedelta(hours=1)
    now = utc_now()
    expires_at = now + duration_delta
    original_nick = member.nick
    profile_name = member_profile_name(member)

    state = TransformationState(
        user_id=member.id,
        guild_id=message.guild.id,
        character_name=selected_name,
        character_folder=character.folder if character else None,
        character_avatar_path=character_avatar_path,
        character_message=character_message,
        original_nick=original_nick,
        started_at=now,
        expires_at=expires_at,
        duration_label=duration_label,
        avatar_applied=False,
        original_display_name=profile_name,
        is_inanimate=inanimate_form is not None,
        inanimate_responses=inanimate_responses,
    )
    active_transformations[key] = state
    persist_states()

    delay = max((expires_at - now).total_seconds(), 0)
    revert_tasks[key] = asyncio.create_task(_schedule_revert(state, delay))

    logger.info(
        "TF applied to user %s (%s) for %s (expires at %s)",
        member.id,
        selected_name,
        duration_label,
        expires_at.isoformat(),
    )

    if character is not None:
        increment_tf_stats(message.guild.id, member.id, character.name)

    await send_history_message(
        "TF Applied",
        f"Original Name: **{member.name}**\nCharacter: **{selected_name}**\nDuration: {duration_label}.",
    )

    original_name = profile_name
    response_text = _format_character_message(
        character_message,
        original_name,
        member.mention,
        duration_label,
        selected_name,
    )
    special_hint = _format_special_reroll_hint(selected_name, character.folder if character else None)
    if special_hint:
        response_text = f"{response_text}\n{special_hint}"
    emoji_prefix = _get_magic_emoji(message.guild)
    response_text = f"{emoji_prefix} {response_text}"
    await message.reply(response_text, mention_author=False)

    reply_reference: Optional[discord.MessageReference] = (
        message.to_reference(fail_if_not_exists=False) if message.reference else None
    )
    await relay_transformed_message(message, state, reference=reply_reference)

    return state


async def log_guild_permissions() -> None:
    me = bot.user
    for guild in bot.guilds:
        member = guild.me
        if member is None:
            try:
                member = await guild.fetch_member(me.id) if me else None
            except discord.HTTPException as exc:
                logger.warning("Could not fetch self member in guild %s: %s", guild.id, exc)
                continue
        perms = member.guild_permissions
        missing = []
        for attr, reason in REQUIRED_GUILD_PERMISSIONS.items():
            if not getattr(perms, attr, False):
                missing.append(f"{attr.replace('_', ' ')} ({reason})")
        if missing:
            logger.warning(
                "Guild '%s' (%s) missing permissions: %s",
                guild.name,
                guild.id,
                "; ".join(missing),
            )
        else:
            logger.info("Guild '%s' (%s) has all required permissions.", guild.name, guild.id)


async def log_channel_access() -> None:
    for guild in bot.guilds:
        me = guild.me
        if me is None:
            continue
        channel_ids = set()
        if CLASSIC_ENABLED:
            channel_ids.add(TF_CHANNEL_ID)
        history_channel_id = current_history_channel_id()
        if history_channel_id:
            channel_ids.add(history_channel_id)
        if GACHA_MANAGER is not None:
            channel_ids.add(GACHA_MANAGER.channel_id)
        channel_ids.discard(0)
        for channel_id in channel_ids:
            channel = guild.get_channel(channel_id)
            if channel is None:
                continue
            perms = channel.permissions_for(me)
            if not perms.view_channel or not perms.read_message_history:
                logger.warning(
                    "Channel %s in guild '%s' missing read permissions (view=%s, history=%s)",
                    channel_id,
                    guild.name,
                    perms.view_channel,
                    perms.read_message_history,
                )
            else:
                logger.info(
                    "Channel %s in guild '%s' readable; send=%s, mentionable=%s",
                    channel_id,
                    guild.name,
                    perms.send_messages,
                    perms.mention_everyone,
                )


def _is_allowed_command_channel(
    channel: Optional[Union[discord.abc.GuildChannel, discord.Thread]]
) -> bool:
    if channel is None:
        return False
    if ROLEPLAY_COG and ROLEPLAY_COG.is_roleplay_post(channel):
        return True
    if (
        GACHA_CHANNEL_ID
        and isinstance(channel, discord.TextChannel)
        and channel.id == GACHA_CHANNEL_ID
    ):
        return True
    if TF_CHANNEL_ID and isinstance(channel, discord.TextChannel) and channel.id == TF_CHANNEL_ID:
        return True
    if isinstance(channel, discord.Thread):
        if GAME_BOARD_MANAGER and GAME_BOARD_MANAGER.is_game_thread(channel):
            return True
        parent = channel.parent
        if parent and TF_CHANNEL_ID and parent.id == TF_CHANNEL_ID:
            return True
        if parent and GACHA_CHANNEL_ID and parent.id == GACHA_CHANNEL_ID:
            return True
    return False


def _command_channel_error_message() -> str:
    hints: List[str] = []
    if TF_CHANNEL_ID:
        hints.append(f"<#{TF_CHANNEL_ID}>")
    if GACHA_CHANNEL_ID and GACHA_CHANNEL_ID != TF_CHANNEL_ID:
        hints.append(f"<#{GACHA_CHANNEL_ID}>")
    if GAME_BOARD_MANAGER:
        hints.append("an active game thread")
    if ROLEPLAY_COG:
        hints.append("an RP forum thread")
    if not hints:
        return "Rolls are only supported in configured TF or game channels."
    if len(hints) == 1:
        return f"Rolls are only supported in {hints[0]}."
    return f"Rolls are only supported in {', '.join(hints[:-1])}, or {hints[-1]}."


def _extract_command_channel(
    channel_obj: Any,
) -> Optional[Union[discord.abc.GuildChannel, discord.Thread]]:
    if isinstance(channel_obj, (discord.abc.GuildChannel, discord.Thread)):
        return channel_obj
    return None


async def _ensure_command_channel_for_ctx(ctx: commands.Context) -> bool:
    channel = _extract_command_channel(ctx.channel)
    if _is_allowed_command_channel(channel):
        return True
    await ctx.reply(_command_channel_error_message(), mention_author=False)
    return False


async def _ensure_command_channel_for_interaction(interaction: discord.Interaction) -> bool:
    channel = _extract_command_channel(interaction.channel)
    if _is_allowed_command_channel(channel):
        return True
    message = _command_channel_error_message()
    if interaction.response.is_done():
        await interaction.followup.send(message, ephemeral=True)
    else:
        await interaction.response.send_message(message, ephemeral=True)
    return False


def guard_prefix_command_channel(func):
    @wraps(func)
    async def wrapper(ctx: commands.Context, *args, **kwargs):
        if not await _ensure_command_channel_for_ctx(ctx):
            return None
        return await func(ctx, *args, **kwargs)

    return wrapper


def guard_slash_command_channel(func):
    @wraps(func)
    async def wrapper(interaction: discord.Interaction, *args, **kwargs):
        if not await _ensure_command_channel_for_interaction(interaction):
            return None
        return await func(interaction, *args, **kwargs)

    return wrapper


def _find_character_face_path(folder_name: Optional[str]) -> Optional[Path]:
    if not folder_name or CHARACTER_FACES_ROOT is None:
        return None
    normalized = folder_name.strip()
    candidate_names = [normalized]
    lowered = normalized.lower()
    if lowered != normalized:
        candidate_names.append(lowered)
    checked: set[Path] = set()
    for candidate in candidate_names:
        folder_dir = (CHARACTER_FACES_ROOT / candidate).resolve()
        if folder_dir in checked or not folder_dir.exists():
            continue
        checked.add(folder_dir)
        variant_dirs = sorted(
            (entry for entry in folder_dir.iterdir() if entry.is_dir()),
            key=lambda path: path.name.lower(),
        )
        for variant_dir in variant_dirs:
            face_candidate = variant_dir / "face.png"
            if face_candidate.exists():
                return face_candidate
            png_candidates = sorted(variant_dir.glob("*.png"))
            if png_candidates:
                return png_candidates[0]
        direct_pngs = sorted(folder_dir.glob("*.png"))
        if direct_pngs:
            return direct_pngs[0]
    return None


def _render_pose_outfit_tree(pose_map: Mapping[str, Sequence[str]]) -> str:
    if not pose_map:
        return "- No pose or outfit data found."
    lines: list[str] = []
    for pose_name in sorted(pose_map.keys()):
        outfits = pose_map[pose_name]
        lines.append(f"- **{pose_name}**")
        if outfits:
            for outfit_name in sorted(outfits):
                lines.append(f"  - {outfit_name}")
        else:
            lines.append("  - (no outfits listed)")
    return "\n".join(lines)


def _build_character_info_post(character: TFCharacter) -> Tuple[str, Optional[Path]]:
    folder_token = (character.folder or character.name).strip()
    pose_map = list_pose_outfits(character.name)
    tree_text = _render_pose_outfit_tree(pose_map)
    lines = [
        f"Folder: `{folder_token}`",
        "",
        "**Poses & Outfits**",
        tree_text,
    ]
    content = "\n".join(lines).strip()
    face_path = _find_character_face_path(folder_token)
    return content, face_path


def _character_from_thread_title(title: str) -> Optional[TFCharacter]:
    normalized = title.strip()
    if not normalized:
        return None
    match = _THREAD_TITLE_PATTERN.match(normalized)
    lookup_names: list[str] = []
    folder_candidate = None
    if match:
        folder_candidate = _normalize_folder_token(match.group("folder"))
        name_candidate = match.group("name").strip().lower()
        if name_candidate:
            lookup_names.append(name_candidate)
    else:
        lookup_names.append(normalized.lower())
    for key in lookup_names:
        character = CHARACTER_BY_NAME.get(key)
        if character:
            return character
    if folder_candidate:
        return CHARACTER_BY_FOLDER.get(folder_candidate)
    return None


async def _iter_forum_threads(channel: discord.ForumChannel, forum_logger: logging.Logger):
    seen: set[int] = set()
    for thread in channel.threads:
        if thread.id in seen:
            continue
        seen.add(thread.id)
        yield thread

    try:
        async for archived in channel.archived_threads(limit=None):
            if archived.id in seen:
                continue
            seen.add(archived.id)
            yield archived
    except discord.HTTPException as exc:
        forum_logger.warning(
            "Failed to fetch archived threads for forum %s: %s",
            channel.id,
            exc,
        )


async def _purge_character_forum(channel: discord.ForumChannel, forum_logger: logging.Logger) -> int:
    deleted = 0
    async for thread in _iter_forum_threads(channel, forum_logger):
        try:
            await thread.delete()
            deleted += 1
        except discord.HTTPException as exc:
            forum_logger.warning("Failed to delete thread %s in forum %s: %s", thread.id, channel.id, exc)
        finally:
            await asyncio.sleep(CHARACTER_INFO_FORUM_ACTION_DELAY)
    return deleted


async def _create_character_forum_posts(channel: discord.ForumChannel, forum_logger: logging.Logger) -> int:
    created = 0
    for character in sorted(CHARACTER_POOL, key=lambda char: char.name.lower(), reverse=True):
        folder_token = (character.folder or character.name).strip()
        title = f"{character.name} ({folder_token})"
        content, face_path = _build_character_info_post(character)
        kwargs: dict[str, Any] = {
            "name": title,
            "content": content or "No pose or outfit data found.",
        }
        file_handle = None
        face_file = None
        if face_path:
            try:
                file_handle = face_path.open("rb")
                face_file = discord.File(file_handle, filename=f"{folder_token}_face.png")
                kwargs["file"] = face_file
            except OSError as exc:
                forum_logger.warning("Failed to open face image for %s at %s: %s", character.name, face_path, exc)
        try:
            await channel.create_thread(**kwargs)
            created += 1
        except discord.HTTPException as exc:
            forum_logger.warning("Failed to create info post for %s: %s", character.name, exc)
        finally:
            if file_handle:
                file_handle.close()
            await asyncio.sleep(CHARACTER_INFO_FORUM_ACTION_DELAY)
    return created


async def _refresh_existing_character_posts(
    channel: discord.ForumChannel, forum_logger: logging.Logger
) -> Tuple[int, int]:
    inspected = 0
    updated = 0
    async for thread in _iter_forum_threads(channel, forum_logger):
        inspected += 1
        character = _character_from_thread_title(thread.name or "")
        if character is None:
            continue
        try:
            first_message = None
            async for message in thread.history(limit=1, oldest_first=True):
                first_message = message
                break
        except discord.HTTPException as exc:
            forum_logger.warning("Failed to fetch first post for thread %s: %s", thread.id, exc)
            continue
        if first_message is None:
            continue
        expected_content, face_path = _build_character_info_post(character)
        current_content = (first_message.content or "").strip()
        needs_content = current_content != expected_content
        folder_token = (character.folder or character.name).strip()
        desired_face_name = f"{folder_token}_face.png"
        has_face_attachment = any(
            attachment.filename.lower() == desired_face_name.lower() for attachment in first_message.attachments
        )
        attachments_param: list[Union[discord.Attachment, discord.File]] = list(first_message.attachments)
        file_handle: Optional[io.BufferedReader] = None
        face_added = False
        if face_path and not has_face_attachment:
            try:
                file_handle = face_path.open("rb")
                attachments_param.append(discord.File(file_handle, filename=desired_face_name))
                face_added = True
            except OSError as exc:
                forum_logger.warning("Failed to open face image for %s at %s: %s", character.name, face_path, exc)
        edit_kwargs: dict[str, Any] = {}
        if needs_content:
            edit_kwargs["content"] = expected_content
        if face_added:
            edit_kwargs["attachments"] = attachments_param
        if not edit_kwargs:
            if file_handle:
                file_handle.close()
            continue
        try:
            await first_message.edit(**edit_kwargs)
            updated += 1
            await asyncio.sleep(CHARACTER_INFO_FORUM_ACTION_DELAY)
        except discord.HTTPException as exc:
            forum_logger.warning("Failed to refresh info post for %s (%s): %s", character.name, thread.id, exc)
        finally:
            if file_handle:
                file_handle.close()
    return inspected, updated


async def _get_character_info_forum_channel(
    forum_logger: logging.Logger,
) -> Optional[discord.ForumChannel]:
    if not CHARACTER_INFO_FORUM_ENABLED:
        return None
    await bot.wait_until_ready()
    channel = bot.get_channel(CHARACTER_INFO_FORUM_CHANNEL_ID)
    if channel is None:
        try:
            fetched_channel = await bot.fetch_channel(CHARACTER_INFO_FORUM_CHANNEL_ID)
        except discord.HTTPException as exc:
            forum_logger.warning(
                "Unable to fetch character info forum channel %s: %s",
                CHARACTER_INFO_FORUM_CHANNEL_ID,
                exc,
            )
            return None
        channel = fetched_channel
    if not isinstance(channel, discord.ForumChannel):
        forum_logger.warning(
            "Configured character info forum channel %s is not a forum. Feature disabled.",
            CHARACTER_INFO_FORUM_CHANNEL_ID,
        )
        return None
    return channel


async def _refresh_character_info_forum() -> Tuple[int, int]:
    forum_logger = logging.getLogger("tfbot.character_forum")
    channel = await _get_character_info_forum_channel(forum_logger)
    if channel is None:
        return (0, 0)
    forum_logger.info("Refreshing character info forum %s with %d characters.", channel.id, len(CHARACTER_POOL))
    deleted = await _purge_character_forum(channel, forum_logger)
    created = await _create_character_forum_posts(channel, forum_logger)
    forum_logger.info(
        "Character info forum refresh complete for channel %s (deleted=%s, created=%s).",
        channel.id,
        deleted,
        created,
    )
    return deleted, created


async def _refresh_character_info_posts_only() -> Tuple[int, int]:
    forum_logger = logging.getLogger("tfbot.character_forum")
    channel = await _get_character_info_forum_channel(forum_logger)
    if channel is None:
        return (0, 0)
    inspected, updated = await _refresh_existing_character_posts(channel, forum_logger)
    forum_logger.info(
        "Character info forum existing posts refreshed (inspected=%s, updated=%s).",
        inspected,
        updated,
    )
    return inspected, updated


def current_history_channel_id() -> int:
    return TF_HISTORY_CHANNEL_ID


@bot.event
async def on_ready():
    await ensure_state_restored()
    await _sync_application_commands_for_known_guilds()
    logger.info("Logged in as %s (id=%s)", bot.user, bot.user.id if bot.user else "unknown")
    logger.info("TF chance set to %.0f%%", TF_CHANCE * 100)
    logger.info("Message style: %s", MESSAGE_STYLE.upper())
    if TF_CHANNEL_ID > 0:
        status = "enabled" if CLASSIC_ENABLED else "disabled"
        logger.info("Primary channel (%s): %s", status, TF_CHANNEL_ID)
    elif CLASSIC_ENABLED:
        logger.warning("No primary channel configured.")
    if GACHA_MANAGER is not None:
        logger.info("Gacha channel: %s", GACHA_MANAGER.channel_id)
    await log_guild_permissions()
    await log_channel_access()
    schedule_history_refresh()
    
    # Send startup message "[Name] [version] is online"
    startup_channel_id = TF_CHANNEL_ID if TF_CHANNEL_ID > 0 else (TF_HISTORY_CHANNEL_ID if TF_HISTORY_CHANNEL_ID > 0 else 0)
    if startup_channel_id > 0:
        try:
            channel = bot.get_channel(startup_channel_id)
            if isinstance(channel, discord.TextChannel):
                await channel.send(f"{TFBOT_NAME} {TFBOT_VERSION} is online")
                logger.info("Startup message sent: %s %s is online", TFBOT_NAME, TFBOT_VERSION)
        except discord.HTTPException as exc:
            logger.warning("Failed to send startup message: %s", exc)


async def secret_reset_command(ctx: commands.Context):
    author = ctx.author
    if not isinstance(author, discord.Member):
        await ctx.reply("This command can only be used inside a server.", mention_author=False)
        return None
    if not is_admin(author):
        await ctx.reply("You lack permission to run this command.", mention_author=False)
        return None

    await ensure_state_restored()

    try:
        await ctx.message.delete()
    except discord.HTTPException:
        pass

    guild = ctx.guild
    await ctx.channel.send("Initiating full TF reset...", delete_after=5)

    states = [
        state for state in list(active_transformations.values()) if state.guild_id == guild.id
    ]
    restored = 0
    for state in states:
        await revert_transformation(state, expired=False)
        restored += 1

    await send_history_message(
        "TF Reset",
        f"Triggered by: **{author.name}**\nRestored TFs: {restored}",
    )
    await ctx.channel.send(f"TF reset completed. Restored {restored} transformations.", delete_after=10)


@bot.tree.command(name="synreset", description="Reset all active transformations in this server.")
@app_commands.guild_only()
@guard_slash_command_channel
async def slash_synreset_command(interaction: discord.Interaction) -> None:
    await interaction.response.defer(thinking=True)
    ctx = InteractionContextAdapter(interaction, bot=bot)
    await secret_reset_command(ctx)
    if not ctx.responded:
        await interaction.followup.send("TF reset completed.", ephemeral=True)


@bot.command(name="resetinfo")
async def reset_character_info_forum_command(ctx: commands.Context, confirmation: str = ""):
    author = ctx.author
    if not isinstance(author, discord.Member):
        await ctx.reply("Run this command inside a server.", mention_author=False)
        return
    if not is_admin(author):
        await ctx.reply("You lack permission to run this command.", mention_author=False)
        return
    if confirmation.strip().lower() != "confirm":
        await ctx.reply(
            "This will delete and recreate every info post. Run `!resetinfo confirm` to proceed.",
            mention_author=False,
        )
        return
    if not CHARACTER_INFO_FORUM_ENABLED:
        await ctx.reply(
            "TF_CHARACTER_INFO_FORUM_CHANNEL_ID is not configured on this bot.",
            mention_author=False,
        )
        return
    if _CHARACTER_INFO_FORUM_LOCK.locked():
        await ctx.reply("A character info refresh is already in progress. Please wait.", mention_author=False)
        return
    await ctx.reply(
        "Refreshing the character info forum... this may take a couple of minutes.",
        mention_author=False,
    )
    async with _CHARACTER_INFO_FORUM_LOCK:
        deleted, created = await _refresh_character_info_forum()
    logger.info(
        "Character info forum reset completed by %s (%s): deleted=%s created=%s",
        author.display_name,
        author.id,
        deleted,
        created,
    )
    await ctx.send(
        f"Character info forum refresh finished. Deleted {deleted} posts and created {created} posts.",
        mention_author=False,
    )


@bot.command(name="refreshinfo")
async def refresh_character_info_forum_posts_command(ctx: commands.Context):
    author = ctx.author
    if not isinstance(author, discord.Member):
        await ctx.reply("Run this command inside a server.", mention_author=False)
        return
    if not is_admin(author):
        await ctx.reply("You lack permission to run this command.", mention_author=False)
        return
    if not CHARACTER_INFO_FORUM_ENABLED:
        await ctx.reply(
            "TF_CHARACTER_INFO_FORUM_CHANNEL_ID is not configured on this bot.",
            mention_author=False,
        )
        return
    if _CHARACTER_INFO_FORUM_LOCK.locked():
        await ctx.reply("A character info refresh is already in progress. Please wait.", mention_author=False)
        return
    await ctx.reply(
        "Refreshing existing character info posts...",
        mention_author=False,
    )
    async with _CHARACTER_INFO_FORUM_LOCK:
        inspected, updated = await _refresh_character_info_posts_only()
    logger.info(
        "Character info forum refresh-only completed by %s (%s): inspected=%s updated=%s",
        author.display_name,
        author.id,
        inspected,
        updated,
    )
    await ctx.send(
        f"Character info forum refresh finished. Updated {updated} of {inspected} posts.",
        mention_author=False,
    )


async def reroll_command(ctx: commands.Context, *, args: str = ""):
    await ensure_state_restored()
    author = ctx.author
    if not isinstance(author, discord.Member):
        await ctx.reply("This command can only be used inside a server.", mention_author=False)
        return None
    
    # Check if this is a game thread - if so, apply game-specific restrictions
    game_state = None
    if GAME_BOARD_MANAGER and isinstance(ctx.channel, discord.Thread) and GAME_BOARD_MANAGER.is_game_thread(ctx.channel):
        game_state = GAME_BOARD_MANAGER._get_game_state_for_context(ctx)
        if game_state:
            # In game threads, only GM can reroll
            if not GAME_BOARD_MANAGER._is_gm(author, game_state):
                await ctx.reply("Only the GM can reroll characters in game threads.", mention_author=False)
                return None
    
    roleplay_dm_override = (
        ROLEPLAY_COG is not None
        and ROLEPLAY_COG.is_roleplay_post(ctx.channel)
        and ROLEPLAY_COG.has_control(author)
    )
    author_is_admin = is_admin(author) or roleplay_dm_override

    guild = ctx.guild
    if guild is None:
        await ctx.reply("This command can only be used inside a server.", mention_author=False)
        return None
    now = utc_now()
    author_state = find_active_transformation(author.id, guild.id)
    author_has_special_power = _has_special_reroll_access(author_state)
    author_special_label = author_state.character_name if author_state else ""
    can_force_reroll = author_is_admin or author_has_special_power
    
    # Check cooldown EARLY - before any other processing
    # If on cooldown, return immediately without processing anything
    if not (author_is_admin or author_has_special_power):
        last_reroll_at = get_last_reroll_timestamp(guild.id, author.id)
        if last_reroll_at is not None:
            cooldown_end = last_reroll_at + timedelta(hours=24)
            if cooldown_end > now:
                remaining = cooldown_end - now
                remaining_seconds = max(int(remaining.total_seconds()), 0)
                hours, remainder = divmod(remaining_seconds, 3600)
                minutes = remainder // 60
                if hours and minutes:
                    when_text = f"{hours} hour{'s' if hours != 1 else ''} and {minutes} minute{'s' if minutes != 1 else ''}"
                elif hours:
                    when_text = f"{hours} hour{'s' if hours != 1 else ''}"
                elif minutes:
                    when_text = f"{minutes} minute{'s' if minutes != 1 else ''}"
                else:
                    when_text = "less than a minute"
                await ctx.reply(
                    f"You've already used your reroll. You can reroll again in {when_text}.",
                    mention_author=False,
                )
                return  # Exit immediately - don't process anything
    
    target_member: Optional[discord.Member] = None
    target_is_admin = False
    state: Optional[TransformationState] = None

    forced_character: Optional[TFCharacter] = None
    forced_inanimate: Optional[Dict[str, object]] = None

    tokens = [token for token in args.split() if token.strip()]
    forced_token: Optional[str] = None
    forced_token_blocked = False
    target_member: Optional[discord.Member] = None
    target_is_admin = False
    state: Optional[TransformationState] = None
    placeholder_key: Optional[TransformKey] = None
    placeholder_state: Optional[TransformationState] = None
    target_selected = False

    def cleanup_placeholder() -> None:
        nonlocal placeholder_key, placeholder_state
        if placeholder_key is None or placeholder_state is None:
            return
        current = active_transformations.get(placeholder_key)
        if current is placeholder_state and not placeholder_state.character_name:
            active_transformations.pop(placeholder_key, None)
        placeholder_key = None
        placeholder_state = None

    if not tokens:
        slash_member = getattr(ctx, "_slash_target_member", None)
        slash_folder = getattr(ctx, "_slash_target_folder", None)
        if slash_member is not None:
            tokens = [slash_member.mention]
        elif slash_folder:
            tokens = [slash_folder]
        forced_override = getattr(ctx, "_slash_force_folder", None)
        if forced_override:
            forced_token = forced_override

    try:
        if tokens:
            first = tokens.pop(0)
            target_selected = True
            mention_id = _extract_user_id_from_token(first)
            if mention_id is not None:
                _, member_lookup = await fetch_member(guild.id, mention_id)
                if member_lookup is None:
                    await ctx.reply("I couldn't find that member.", mention_author=False)
                    return None
                target_member = member_lookup
                target_is_admin = is_admin(member_lookup)
                state = find_active_transformation(member_lookup.id, guild.id)
                if state is None:
                    placeholder = _build_placeholder_state(member_lookup, guild)
                    placeholder_key = state_key(guild.id, member_lookup.id)
                    placeholder_state = placeholder
                    active_transformations[placeholder_key] = placeholder
                    state = placeholder
            else:
                state = _find_state_by_folder(guild, first)
            if state is None:
                potential_member = discord.utils.find(
                    lambda m: m.name.lower() == first.lower()
                    or m.display_name.lower() == first.lower(),
                    guild.members,
                )
                if potential_member:
                    target_member = potential_member
                    target_is_admin = is_admin(potential_member)
                    placeholder = _build_placeholder_state(potential_member, guild)
                    placeholder_key = state_key(guild.id, potential_member.id)
                    placeholder_state = placeholder
                    active_transformations[placeholder_key] = placeholder
                    state = placeholder
                else:
                    await ctx.reply(
                        f"No active transformation uses folder `{first}`.",
                        mention_author=False,
                    )
                    return None
            if state is not None and target_member is None:
                _, member_lookup = await fetch_member(state.guild_id, state.user_id)
                target_member = member_lookup
                target_is_admin = bool(member_lookup and is_admin(member_lookup))

        if tokens:
            forced_token = tokens.pop(0)
        if tokens:
            await ctx.reply(
                "Too many arguments. Provide at most a target and optional forced folder.",
                mention_author=False,
            )
            return None

        if not target_selected:
            if not author_is_admin:
                await ctx.reply(
                    "Specify someone to reroll, e.g. `/reroll who_member:<member>` or mention the user.",
                    mention_author=False,
                )
                return None
            target_member = author
            target_is_admin = is_admin(author)
            state = author_state
            if state is None:
                await ctx.reply("You are not currently transformed.", mention_author=False)
                return None

        if forced_token is None:
            forced_override = getattr(ctx, "_slash_force_folder", None)
            if forced_override:
                forced_token = forced_override
        if forced_token and not can_force_reroll:
            forced_token = None
            forced_token_blocked = True

        if state is None and roleplay_dm_override and target_member is not None:
            placeholder = _build_placeholder_state(target_member, guild)
            placeholder_key = state_key(guild.id, target_member.id)
            placeholder_state = placeholder
            active_transformations[placeholder_key] = placeholder
            state = placeholder

        if state is None:
            await ctx.reply(
                "Unable to locate a transformation to reroll. Make sure the target is currently transformed.",
                mention_author=False,
            )
            return None
        if target_member is None:
            _, target_member = await fetch_member(state.guild_id, state.user_id)
            if target_member is None:
                await ctx.reply(
                    "Unable to locate the member transformed into this character.",
                    mention_author=False,
                )
                return None
            target_is_admin = is_admin(target_member)

        # Admin protection: Non-admins can't reroll admins (if enabled)
        if ADMIN_PROTECTION_ENABLED:
            if target_is_admin and not author_is_admin:
                await ctx.reply(
                    "Only admins can reroll other admins.",
                    mention_author=False,
                )
                return None

        # Admin protection: Ball/Narrator perks can't be used on admins (if enabled)
        if ADMIN_PROTECTION_ENABLED:
            if (
                author_has_special_power
                and not author_is_admin
                and target_is_admin
            ):
                await ctx.reply(
                    "Ball and Narrator perks can't be used on admins.",
                    mention_author=False,
                )
                return None

        if target_member.id == author.id and not (author_is_admin or author_has_special_power):
            await ctx.reply(
                "You can't use your own reroll. Ask another player or admin.",
                mention_author=False,
            )
            return None

        if forced_token_blocked:
            await ctx.reply(
                "The `to_character` option is disabled for regular rerolls. Choosing a random form instead.",
                mention_author=False,
            )

        if forced_token:
            forced_character = _find_character_by_folder(forced_token)
            forced_inanimate = None
            if forced_character is None:
                forced_inanimate = next(
                    (entry for entry in INANIMATE_FORMS if str(entry.get("name", "")).strip().lower() == forced_token.lower()),
                    None,
                )
            if forced_character is None and forced_inanimate is None:
                await ctx.reply(
                    f"Unknown folder `{forced_token}`. Use a valid character folder.",
                    mention_author=False,
                )
                return None
            # Toggleable restriction: Only admins or Ball/Narrator characters can force Ball/Narrator (if enabled)
            if SPECIAL_CHARACTERS_ADMIN_ONLY:
                if forced_character is not None and _is_special_reroll_name(forced_character.folder or forced_character.name):
                    if not author_is_admin and not author_has_special_power:
                        await ctx.reply(
                            "Only admins or Ball/Narrator characters can force someone into Ball or Narrator.",
                            mention_author=False,
                        )
                        return None
                if forced_inanimate is not None and _is_special_reroll_name(str(forced_inanimate.get("name", ""))):
                    if not author_is_admin and not author_has_special_power:
                        await ctx.reply(
                            "Only admins or Ball/Narrator characters can force someone into Ball or Narrator.",
                            mention_author=False,
                        )
                        return None
            if (
                forced_character is not None
                and _is_admin_only_random_name(forced_character.folder or forced_character.name)
                and not author_is_admin
                and not target_is_admin
            ):
                await ctx.reply(
                    f"You can only force {TFBOT_NAME} or Circe onto admins unless you're an admin yourself.",
                    mention_author=False,
                )
                return None
            # Admin protection: Ball/Narrator perks can't force into Ball/Narrator (if enabled)
            if ADMIN_PROTECTION_ENABLED:
                if (
                    forced_character is not None
                    and author_has_special_power
                    and not author_is_admin
                    and _is_special_reroll_name(forced_character.folder or forced_character.name)
                ):
                    await ctx.reply(
                        "Ball and Narrator perks can't force someone into Ball or Narrator.",
                        mention_author=False,
                    )
                    return None
                if (
                    forced_inanimate is not None
                    and author_has_special_power
                    and not author_is_admin
                    and _is_special_reroll_name(str(forced_inanimate.get("name", "")))
                ):
                    await ctx.reply(
                        "Ball and Narrator perks can't force someone into Ball or Narrator.",
                        mention_author=False,
                    )
                    return None

        key = state_key(guild.id, target_member.id)
        current_state = active_transformations.get(key)
        if current_state is None or current_state != state:
            await ctx.reply(
                "Unable to locate the transformation for this member.",
                mention_author=False,
            )
            return None

        used_names = {
            current_state.character_name
            for current_key, current_state in active_transformations.items()
            if current_key != key
        }

        # Cooldown already checked earlier - skip duplicate check

        forced_mode = forced_character is not None or forced_inanimate is not None

        new_name: str
        new_folder: Optional[str]
        new_avatar_path: str
        new_message: str
        new_is_inanimate: bool
        new_responses: Tuple[str, ...]

        if forced_inanimate is not None:
            new_name = str(forced_inanimate.get("name") or "Mystery Relic")
            new_folder = None
            new_avatar_path = str(forced_inanimate.get("avatar_path") or "")
            new_message = str(forced_inanimate.get("message") or "You feel unsettlingly still.")
            responses_raw = forced_inanimate.get("responses") or []
            if isinstance(responses_raw, (list, tuple)):
                new_responses = tuple(str(item).strip() for item in responses_raw if str(item).strip())
            else:
                new_responses = tuple()
            if not new_responses:
                new_responses = (new_message,)
            new_is_inanimate = True
        elif forced_character is not None:
            new_name = forced_character.name
            new_folder = forced_character.folder
            new_avatar_path = forced_character.avatar_path
            new_message = forced_character.message
            new_responses = tuple()
            new_is_inanimate = False
        else:
            available_characters = [
                character
                for character in CHARACTER_POOL
                if character.name not in used_names and character.name != state.character_name
            ]
            if not target_is_admin:
                available_characters = [
                    character
                    for character in available_characters
                    if not _is_admin_only_random_name(character.name)
                    # Toggleable restriction: Only admins can reroll into Ball/Narrator (if enabled)
                    and (not SPECIAL_CHARACTERS_ADMIN_ONLY or not _is_special_reroll_name(character.folder or character.name))
                ]
            # Admin protection: Ball/Narrator perks can't reroll into Ball/Narrator (if enabled)
            if ADMIN_PROTECTION_ENABLED:
                if author_has_special_power and not author_is_admin:
                    available_characters = [
                        character
                        for character in available_characters
                        if not _is_special_reroll_name(character.folder or character.name)
                    ]
            if not available_characters:
                await ctx.reply(
                    "No alternative characters are available to reroll right now.",
                    mention_author=False,
                )
                return None
            chosen = random.choice(available_characters)
            new_name = chosen.name
            new_folder = chosen.folder
            new_avatar_path = chosen.avatar_path
            new_message = chosen.message
            new_responses = tuple()
            new_is_inanimate = False

        if new_name == state.character_name:
            await ctx.reply(
                f"They are already transformed into {new_name}.",
                mention_author=False,
            )
            return None
        if new_name in used_names:
            await ctx.reply(
                f"{new_name} is already in use by another transformation.",
                mention_author=False,
            )
            return None

        previous_character = state.character_name
        state.character_name = new_name
        state.character_folder = new_folder
        state.character_avatar_path = new_avatar_path
        state.character_message = new_message
        state.avatar_applied = False
        state.is_inanimate = new_is_inanimate
        state.inanimate_responses = new_responses
        placeholder_key = None
        placeholder_state = None

        guaranteed_duration = timedelta(hours=10)
        state.started_at = now
        state.expires_at = now + guaranteed_duration
        state.duration_label = "10 hours"
        existing_task = revert_tasks.get(key)
        if existing_task:
            existing_task.cancel()
        revert_tasks[key] = asyncio.create_task(
            _schedule_revert(state, guaranteed_duration.total_seconds())
        )

        persist_states()

        if not new_is_inanimate:
            increment_tf_stats(guild.id, target_member.id, new_name)
        if not (author_is_admin or author_has_special_power):
            record_reroll_timestamp(guild.id, author.id, now)

        history_details = (
            f"Triggered by: **{author.display_name}**\n"
            f"Member: **{target_member.display_name}**\n"
            f"Previous Character: **{previous_character}**\n"
            f"New Character: **{new_name}**"
        )
        if forced_mode:
            history_details += "\nReason: Forced reroll override."
        await send_history_message(
            "TF Rerolled",
            history_details,
        )

        original_name = member_profile_name(target_member)
        if forced_mode:
            custom_template = (
                f"barely has time to react before {TFBOT_NAME} swoops in with a grin and swaps them straight into {{character}}. {TFBOT_NAME} just had to spice things up."
            )
            response_text = _format_character_message(
                custom_template,
                original_name,
                target_member.mention,
                state.duration_label,
                new_name,
            )
        else:
            base_message = _format_character_message(
                new_message,
                original_name,
                target_member.mention,
                state.duration_label,
                new_name,
            )
            if author_is_admin:
                response_text = base_message
            elif author_has_special_power:
                perk_name = author_special_label or "their perk"
                response_text = (
                    f"{author.display_name} channels {perk_name} on {target_member.mention}! {base_message}"
                )
            else:
                response_text = (
                    f"{author.display_name} cashes in their reroll on {target_member.mention}! {base_message}"
                )
        # Suppress messages if this is a bulk reroll (from rerollall)
        suppress_messages = getattr(ctx, "_suppress_reroll_messages", False)
        
        if not suppress_messages:
            special_hint = _format_special_reroll_hint(new_name, new_folder)
            if special_hint:
                response_text = f"{response_text}\n{special_hint}"
            emoji_prefix = _get_magic_emoji(guild)
            try:
                await ctx.channel.send(
                    f"{emoji_prefix} {response_text}",
                    allowed_mentions=discord.AllowedMentions(users=[target_member]),
                )
            except discord.HTTPException as exc:
                logger.warning("Failed to announce reroll in channel %s: %s", ctx.channel.id, exc)

            try:
                await ctx.message.delete()
            except discord.HTTPException:
                pass

            summary_message = f"{target_member.display_name} has been rerolled into **{new_name}**."
            if forced_mode:
                summary_message += f" ({TFBOT_NAME} insisted on this one.)"
            await ctx.send(
                summary_message,
                delete_after=10,
            )
        
        # Sync game state after reroll completes (if in game thread)
        if game_state and target_member and ctx.guild and GAME_BOARD_MANAGER:
            if target_member.id in game_state.players:
                game_state.players[target_member.id].character_name = new_name
                await GAME_BOARD_MANAGER._save_game_state(game_state)
                await GAME_BOARD_MANAGER._log_action(game_state, f"{target_member.display_name} character rerolled to {new_name}")
    finally:
        cleanup_placeholder()


@bot.tree.command(name="reroll", description="Reroll an active transformation.")
@app_commands.describe(
    who_member="Member to reroll.",
    who_character="Folder of the active form to reroll.",
    to_character="Folder to force (admins or special forms only).",
)
@app_commands.autocomplete(who_character=_character_name_autocomplete, to_character=_character_name_autocomplete)
@app_commands.guild_only()
@guard_slash_command_channel
async def slash_reroll_command(
    interaction: discord.Interaction,
    who_member: Optional[discord.Member] = None,
    who_character: Optional[str] = None,
    to_character: Optional[str] = None,
) -> None:
    await interaction.response.defer(thinking=True)
    ctx = InteractionContextAdapter(interaction, bot=bot)
    ctx._slash_target_member = who_member
    ctx._slash_target_folder = who_character
    ctx._slash_force_folder = to_character
    await reroll_command(ctx, args="")
    if not ctx.responded:
        await interaction.followup.send("No reroll was performed.", ephemeral=True)


@bot.tree.command(name="rerollall", description="Reroll everyone at once (admin only).")
@app_commands.guild_only()
@guard_slash_command_channel
async def slash_rerollall_command(interaction: discord.Interaction) -> None:
    await interaction.response.defer(thinking=True)
    if not isinstance(interaction.user, discord.Member) or not is_admin(interaction.user) or not interaction.guild:
        await interaction.followup.send("Only admins can use this command.", ephemeral=True)
        return
    await ensure_state_restored()
    
    # Get members who can view this channel (those "in" the channel)
    channel_member_ids = set()
    if isinstance(interaction.channel, (discord.TextChannel, discord.Thread, discord.ForumChannel)):
        for member in interaction.guild.members:
            if interaction.channel.permissions_for(member).view_channel:
                channel_member_ids.add(member.id)
    
    rerolled_count = 0
    # Set flag to suppress individual reroll messages
    for (guild_id, user_id), state in active_transformations.items():
        if guild_id == interaction.guild.id and user_id in channel_member_ids:
            member = interaction.guild.get_member(user_id)
            if member:
                ctx = InteractionContextAdapter(interaction, bot=bot)
                ctx._slash_target_member = member
                ctx._slash_target_folder = None
                ctx._slash_force_folder = None
                ctx._suppress_reroll_messages = True
                await reroll_command(ctx, args="")
                rerolled_count += 1
    
    await interaction.followup.send("Rerolled Everyone", ephemeral=False)


@bot.tree.command(name="rerollnonadmin", description="Reroll everyone that's not admin (admin only).")
@app_commands.guild_only()
@guard_slash_command_channel
async def slash_rerollnonadmin_command(interaction: discord.Interaction) -> None:
    await interaction.response.defer(thinking=True)
    if not isinstance(interaction.user, discord.Member) or not is_admin(interaction.user) or not interaction.guild:
        await interaction.followup.send("Only admins can use this command.", ephemeral=True)
        return
    await ensure_state_restored()
    
    # Get members who can view this channel (those "in" the channel)
    channel_member_ids = set()
    if isinstance(interaction.channel, (discord.TextChannel, discord.Thread, discord.ForumChannel)):
        for member in interaction.guild.members:
            if interaction.channel.permissions_for(member).view_channel:
                channel_member_ids.add(member.id)
    
    rerolled_count = 0
    # Set flag to suppress individual reroll messages
    for (guild_id, user_id), state in active_transformations.items():
        if guild_id == interaction.guild.id and user_id in channel_member_ids:
            member = interaction.guild.get_member(user_id)
            if member and not is_admin(member):
                ctx = InteractionContextAdapter(interaction, bot=bot)
                ctx._slash_target_member = member
                ctx._slash_target_folder = None
                ctx._slash_force_folder = None
                ctx._suppress_reroll_messages = True
                await reroll_command(ctx, args="")
                rerolled_count += 1
    
    await interaction.followup.send(f"Rerolled {rerolled_count} non-admin member(s) in this channel.", ephemeral=False)


@bot.tree.command(name="dm", description="Show or assign the RP DM (use inside the RP forum thread).")
@app_commands.describe(member="Member to assign as the DM (leave blank to view current).")
@app_commands.guild_only()
@guard_slash_command_channel
async def slash_dm_command(
    interaction: discord.Interaction,
    member: Optional[discord.Member] = None,
) -> None:
    rp_cog, error = _resolve_roleplay_cog(interaction.channel)
    if error:
        await interaction.response.send_message(error, ephemeral=True)
        return
    ctx = InteractionContextAdapter(interaction, bot=bot)
    target = member.mention if member else ""
    await rp_cog.assign_dm_command(ctx, target=target)


@bot.tree.command(name="rename", description="RP: rename a participant for VN panels.")
@app_commands.describe(member="Player to rename", new_name="New VN display name")
@app_commands.guild_only()
@guard_slash_command_channel
async def slash_rename_command(
    interaction: discord.Interaction,
    member: discord.Member,
    new_name: str,
) -> None:
    rp_cog, error = _resolve_roleplay_cog(interaction.channel)
    if error:
        await interaction.response.send_message(error, ephemeral=True)
        return
    ctx = InteractionContextAdapter(interaction, bot=bot)
    if not await rp_cog._ensure_dm_actor(ctx):
        return
    await rp_cog.rename_identity_command(ctx, member=member.mention, new_name=new_name)


@bot.tree.command(name="unload", description="RP: remove a player's RP assignment/alias.")
@app_commands.describe(member="Player to unload (mention) or type 'all'. Leave blank for instructions.")
@app_commands.guild_only()
@guard_slash_command_channel
async def slash_unload_command(
    interaction: discord.Interaction,
    member: discord.Member,
) -> None:
    rp_cog, error = _resolve_roleplay_cog(interaction.channel)
    if error:
        await interaction.response.send_message(error, ephemeral=True)
        return
    ctx = InteractionContextAdapter(interaction, default_ephemeral=True, bot=bot)
    if not await rp_cog._ensure_dm_actor(ctx):
        return
    await rp_cog.unload_identity_command(ctx, member=member.mention)


@bot.tree.command(name="unloadall", description="RP: unload every participant in the RP thread (DM only).")
@app_commands.guild_only()
@guard_slash_command_channel
async def slash_unload_all_command(
    interaction: discord.Interaction,
) -> None:
    rp_cog, error = _resolve_roleplay_cog(interaction.channel)
    if error:
        await interaction.response.send_message(error, ephemeral=True)
        return
    ctx = InteractionContextAdapter(interaction, default_ephemeral=True, bot=bot)
    if not await rp_cog._ensure_dm_actor(ctx):
        return
    await rp_cog.unload_identity_command(ctx, member="all")


def _is_authorized_guild(ctx_guild: Optional[discord.Guild]) -> bool:
    if ctx_guild is None:
        return False
    channel_ids = [
        cid
        for cid in (
            TF_CHANNEL_ID,
            TF_HISTORY_CHANNEL_ID,
            TF_ARCHIVE_CHANNEL_ID,
            GACHA_CHANNEL_ID,
        )
        if cid
    ]
    if not channel_ids:
        return True
    allowed_guilds: set[int] = set()
    for channel_id in channel_ids:
        channel = bot.get_channel(channel_id)
        if channel and channel.guild:
            allowed_guilds.add(channel.guild.id)
        else:
            # Channel not found in cache; don't restrict.
            return True
    if not allowed_guilds:
        return True
    return ctx_guild.id in allowed_guilds


async def tf_stats_command(ctx: commands.Context):
    logger.debug("TF stats: starting for ctx=%s (guild=%s user=%s)", ctx, getattr(ctx.guild, "id", None), getattr(ctx.author, "id", None))
    await ensure_state_restored()
    guild_id = ctx.guild.id if ctx.guild else None
    if guild_id is None:
        logger.debug("TF stats: no guild context; aborting.")
        await ctx.reply(
            "Run this command from a server so I know which TF roster to check.",
            mention_author=False,
        )
        return False

    guild_data = tf_stats.get(str(guild_id), {})
    user_data = guild_data.get(str(ctx.author.id))
    has_stats = bool(user_data)
    if not user_data:
        user_data = {"total": 0, "characters": {}}
    logger.debug("TF stats: has_stats=%s data_keys=%s", has_stats, list(user_data.keys()))

    key = state_key(guild_id, ctx.author.id)
    current_state = active_transformations.get(key)
    logger.debug("TF stats: current_state=%s", current_state)

    if not has_stats and current_state is None:
        try:
            await ctx.author.send("You haven't experienced any transformations yet.")
        except discord.Forbidden:
            await ctx.reply(
                "I couldn't DM you. Please enable direct messages from server members.",
                mention_author=False,
                delete_after=10,
            )
        logger.debug("TF stats: no stats and no active TF; message sent.")
        if hasattr(ctx, "_responded"):
            ctx._responded = True
            if hasattr(ctx, "_responded_flag"):
                ctx._responded_flag = True
        return False

    embed = discord.Embed(
        title="Transformation Stats",
        color=0x9B59B6,
        timestamp=utc_now(),
    )
    avatar_url = ctx.author.display_avatar.url if ctx.author.display_avatar else None
    embed.set_author(
        name=ctx.author.display_name,
        icon_url=avatar_url,
    )
    embed.add_field(
        name="Total Transformations",
        value=str(user_data.get("total", 0)),
        inline=False,
    )

    characters = user_data.get("characters", {})
    if characters:
        sorted_chars = sorted(characters.items(), key=lambda item: item[1], reverse=True)
        lines = [f"- {name}: **{count}**" for name, count in sorted_chars]
        chunks: list[str] = []
        current: list[str] = []
        current_len = 0
        for line in lines:
            line_len = len(line) + 1
            if current and current_len + line_len > 1000:
                chunks.append("\n".join(current))
                current = []
                current_len = 0
            current.append(line)
            current_len += line_len
        if current:
            chunks.append("\n".join(current))
        for idx, chunk in enumerate(chunks):
            name = "By Character" if idx == 0 else "\u200b"
            embed.add_field(name=name, value=chunk or "\u200b", inline=False)

    if current_state:
        remaining = max(
            (current_state.expires_at - utc_now()).total_seconds(),
            0,
        )
        minutes, seconds = divmod(int(remaining), 60)
        hours, minutes = divmod(minutes, 60)
        if hours:
            remaining_str = f"{hours}h {minutes}m {seconds}s"
        elif minutes:
            remaining_str = f"{minutes}m {seconds}s"
        else:
            remaining_str = f"{seconds}s"

        embed.add_field(
            name="Current Transformation",
            value=f"Character: **{current_state.character_name}**\nTime left: `{remaining_str}`",
            inline=False,
        )

    try:
        await ctx.author.send(embed=embed)
        logger.debug("TF stats: embed DM sent to %s", ctx.author)
        if current_state:
            pose_outfits = list_pose_outfits(current_state.character_name)
            if pose_outfits:
                selected_pose, selected_outfit = get_selected_pose_outfit(current_state.character_name)
                selected_pose_normalized = normalize_pose_name(selected_pose)
                selected_outfit_normalized = selected_outfit.lower() if selected_outfit else None
                pose_lines: list[str] = []
                for pose, options in pose_outfits.items():
                    entries: list[str] = []
                    for option in options:
                        display = option
                        if (
                            selected_outfit_normalized
                            and option.lower() == selected_outfit_normalized
                            and (
                                selected_pose_normalized is None
                                or pose.lower() == selected_pose_normalized
                            )
                        ):
                            display = f"{option} (current)"
                        entries.append(display)
                    pose_lines.append(f"{pose}: {', '.join(entries)}")
                outfit_note = (
                    f"Outfits available for {current_state.character_name}:\n"
                    + "\n".join(f"- {line}" for line in pose_lines)
                    + "\nUse `/outfit <outfit>` to pick by name or "
                    + "`/outfit <pose> <outfit>` (you can also separate with ':' or '/')."
                )
                try:
                    await ctx.author.send(outfit_note)
                except discord.Forbidden:
                    pass
        return True
    except discord.Forbidden:
        await ctx.reply(
            "I couldn't DM you. Please enable direct messages from server members.",
            mention_author=False,
            delete_after=10,
        )
        return False
    finally:
        message = getattr(ctx, "message", None)
        if message is not None:
            try:
                await message.delete()
            except Exception:
                pass


@bot.tree.command(name="tf", description="DM your transformation statistics.")
@app_commands.guild_only()
@guard_slash_command_channel
async def slash_tf_command(interaction: discord.Interaction) -> None:
    logger.debug("Slash /tf invoked by %s in guild %s channel %s", interaction.user, getattr(interaction.guild, "id", None), getattr(interaction.channel, "id", None))
    if not _is_authorized_guild(interaction.guild):
        logger.debug("Slash /tf: guild not authorized.")
        await interaction.response.send_message("This command isn't available in this guild.", ephemeral=True)
        return
    await interaction.response.defer(thinking=True, ephemeral=True)
    ctx = InteractionContextAdapter(interaction, default_ephemeral=True, bot=bot)
    logger.debug("Slash /tf: before stats responded=%s flags=%s", getattr(ctx, "responded", None), getattr(ctx, "_responded_flag", None))
    handled = await tf_stats_command(ctx)
    logger.debug("Slash /tf: after stats handled=%s responded=%s flags=%s", handled, getattr(ctx, "responded", None), getattr(ctx, "_responded_flag", None))
    if handled is False:
        return
    if not ctx.responded:
        await interaction.followup.send("Check your DMs for your stats.", ephemeral=True)
    logger.debug("TF stats: completed for %s", ctx.author)
    return True


async def background_command(ctx: commands.Context, *, selection: str = ""):
    try:
        await ctx.message.delete()
    except discord.HTTPException:
        pass

    async def send_channel_feedback(content: str, **kwargs) -> None:
        kwargs.setdefault("mention_author", False)
        reference = None
        try:
            reference = ctx.message.to_reference(fail_if_not_exists=False)
        except (AttributeError, discord.HTTPException):
            reference = None
        if reference is not None:
            kwargs.setdefault("reference", reference)
        await ctx.send(content, **kwargs)

    await ensure_state_restored()

    if VN_BACKGROUND_ROOT is None:
        try:
            await ctx.author.send("Backgrounds are not configured on this bot.")
        except discord.Forbidden:
            if ctx.guild:
                await ctx.send("I couldn't DM you. Please enable direct messages.", delete_after=10)
        return

    choices = list_background_choices()
    if not choices:
        try:
            await ctx.author.send("No background images were found in the configured directory.")
        except discord.Forbidden:
            if ctx.guild:
                await ctx.send("I couldn't DM you. Please enable direct messages.", delete_after=10)
        return

    selection = selection.strip()
    if not selection:
        lines: list[str] = []
        for idx, path in enumerate(choices, start=1):
            try:
                relative = path.resolve().relative_to(VN_BACKGROUND_ROOT.resolve())
                display = relative.as_posix()
            except ValueError:
                display = str(path)
            lines.append(f"{idx}: {display}")

        chunks: list[str] = []
        current: list[str] = []
        length = 0
        for line in lines:
            if length + len(line) + 1 > 1900 and current:
                chunks.append("\n".join(current))
                current = []
                length = 0
            current.append(line)
            length += len(line) + 1
        if current:
            chunks.append("\n".join(current))

        default_display = (
            VN_BACKGROUND_DEFAULT_RELATIVE.as_posix()
            if VN_BACKGROUND_DEFAULT_RELATIVE
            else "system default"
        )
        instructions = (
            "Use `/bg <number>` to apply that background to your VN panel.\n"
            "Example: `/bg 45` selects option 45 from the list.\n"
            f"The default background is `{default_display}`."
        )

        try:
            for chunk in chunks:
                await ctx.author.send(f"```\n{chunk}\n```")
            await ctx.author.send(instructions)
        except discord.Forbidden:
            if ctx.guild:
                await ctx.send("I couldn't DM you. Please enable direct messages, then rerun `/bg`.", delete_after=10)
            return

        return

    actor_member = ctx.author if isinstance(ctx.author, discord.Member) else None
    can_target_others = (
        ctx.guild is not None
        and actor_member is not None
        and (is_admin(actor_member) or _actor_has_narrator_power(actor_member))
    )
    selection = selection.strip()
    target_spec: Optional[str] = None
    if " " in selection:
        number_part, target_part = selection.split(None, 1)
        selection = number_part
        target_spec = target_part.strip() or None

    try:
        index = int(selection)
    except ValueError:
        try:
            await ctx.author.send(f"`{selection}` isn't a valid background number. Use `/bg` with no arguments to see the list.")
        except discord.Forbidden:
            if ctx.guild:
                await ctx.send("I couldn't DM you. Please enable direct messages.", delete_after=10)
        return

    if index < 1 or index > len(choices):
        try:
            await ctx.author.send(f"Background number must be between 1 and {len(choices)}.")
        except discord.Forbidden:
            if ctx.guild:
                await ctx.send("I couldn't DM you. Please enable direct messages.", delete_after=10)
        return

    selected_path = choices[index - 1]
    try:
        relative = selected_path.resolve().relative_to(VN_BACKGROUND_ROOT.resolve())
        display = relative.as_posix()
    except ValueError:
        display = str(selected_path)

    if target_spec:
        if ctx.guild is None or actor_member is None:
            await send_channel_feedback("Targeted background changes can only be used inside a server channel.")
            return
        if not can_target_others:
            await send_channel_feedback("Only admins or the Narrator can set backgrounds for other characters.")
            return
        target_lower = target_spec.lower()
        if target_lower == "all":
            targets = [
                state
                for state in active_transformations.values()
                if state.guild_id == ctx.guild.id and not state.is_inanimate
            ]
            if not targets:
                await send_channel_feedback("No active characters are available to update right now.")
                return
            failures = 0
            for state in targets:
                if not set_selected_background(state.user_id, selected_path):
                    failures += 1
            schedule_history_refresh()
            updated = len(targets) - failures
            await send_channel_feedback(
                f"Background set to `{display}` for {updated} character{'s' if updated != 1 else ''}."
            )
            return

        target_state = _find_state_by_folder(ctx.guild, target_spec)
        if target_state is None:
            rp_narrator_target = (
                ROLEPLAY_COG is not None
                and ROLEPLAY_COG.is_roleplay_post(ctx.channel)
                and _normalize_folder_token(target_spec) == "narrator"
            )
            if rp_narrator_target:
                dm_user_id = ROLEPLAY_COG.dm_user_id
                if not dm_user_id:
                    await send_channel_feedback("Assign a DM before setting the narrator's background.")
                    return
                dm_member = ctx.guild.get_member(dm_user_id)
                if dm_member is None:
                    await send_channel_feedback("I couldn't find the assigned DM in this server.")
                    return
                if not set_selected_background(dm_user_id, selected_path):
                    await send_channel_feedback("Unable to update the narrator's background right now.")
                    return
                schedule_history_refresh()
                await send_channel_feedback(f"Narrator background set to `{display}`.")
                return
            await send_channel_feedback(f"Couldn't find a transformed character matching `{target_spec}`.")
            return
        if target_state.is_inanimate:
            await send_channel_feedback(
                f"{target_state.character_name} is inanimate and can't use VN backgrounds."
            )
            return
        if not set_selected_background(target_state.user_id, selected_path):
            await send_channel_feedback("Unable to update that background right now.")
            return
        schedule_history_refresh()
        await send_channel_feedback(f"Background for {target_state.character_name} set to `{display}`.")
        return

    if not set_selected_background(ctx.author.id, selected_path):
        try:
            await ctx.author.send("Unable to update your background at this time.")
        except discord.Forbidden:
            if ctx.guild:
                await ctx.send("I couldn't DM you. Please enable direct messages.", delete_after=10)
        return

    try:
        await ctx.author.send(f"Background set to `{display}`.")
    except discord.Forbidden:
        if ctx.guild:
            await ctx.send("I couldn't DM you. Please enable direct messages.", delete_after=10)
    schedule_history_refresh()


@bot.tree.command(name="bg", description="Select or manage VN backgrounds.")
@app_commands.describe(selection="Background number (append a folder or member to target them).")
@app_commands.guild_only()
@guard_slash_command_channel
async def slash_bg_command(
    interaction: discord.Interaction,
    selection: Optional[str] = None,
) -> None:
    await interaction.response.defer(thinking=True)
    ctx = InteractionContextAdapter(interaction, bot=bot)
    await background_command(ctx, selection=selection or "")
    if not ctx.responded:
        await interaction.followup.send("Check your DMs for the background list.", ephemeral=True)


async def outfit_command(ctx: commands.Context, *, outfit_name: str = ""):
    outfit_name = outfit_name.strip()
    if not outfit_name:
        message = "Usage: /outfit <outfit>` or `/outfit <pose> <outfit>`"
        if ctx.guild:
            await ctx.reply(message, mention_author=False)
        else:
            await ctx.send(message)
        return

    await ensure_state_restored()

    selection_scope = _selection_scope_for_channel(
        ctx.channel if isinstance(ctx.channel, discord.abc.GuildChannel) else None
    )

    guild_id = ctx.guild.id if ctx.guild else None
    actor_member = ctx.author if isinstance(ctx.author, discord.Member) else None
    can_target_others = (
        ctx.guild is not None
        and actor_member is not None
        and (is_admin(actor_member) or _actor_has_narrator_power(actor_member))
    )
    target_state: Optional[TransformationState] = None
    if can_target_others and ctx.guild and " " in outfit_name:
        tokens = [token for token in outfit_name.split() if token.strip()]
        def _assign_target(index: int) -> bool:
            nonlocal outfit_name, target_state
            if index < 0 or index >= len(tokens):
                return False
            candidate = tokens[index]
            matched_state = _find_state_by_folder(ctx.guild, candidate)
            if not matched_state:
                return False
            target_state = matched_state
            remaining = tokens[:index] + tokens[index + 1 :]
            outfit_name = " ".join(remaining).strip()
            return True
        if len(tokens) >= 2:
            mention_index = next(
                (
                    idx
                    for idx, token in enumerate(tokens)
                    if _extract_user_id_from_token(token) is not None
                ),
                None,
            )
            if mention_index is not None and _assign_target(mention_index):
                pass
            elif _assign_target(len(tokens) - 1):
                pass
    if target_state and target_state.is_inanimate:
        if ctx.guild:
            await ctx.reply(f"{target_state.character_name} is inanimate and can't change outfits.", mention_author=False)
        else:
            await ctx.send(f"{target_state.character_name} is inanimate and can't change outfits.")
        return
    state = target_state or find_active_transformation(ctx.author.id, guild_id)
    if not state:
        fallback_state = find_active_transformation(ctx.author.id)
        if fallback_state and ctx.guild and fallback_state.guild_id != guild_id:
            target_guild = bot.get_guild(fallback_state.guild_id)
            guild_name = target_guild.name if target_guild else f"server {fallback_state.guild_id}"
            message = (
                "You're transformed right now, but in a different server. "
                f"Use this command in **{guild_name}** to change that outfit."
            )
        else:
            message = "You need to be transformed to change outfits."
        if ctx.guild:
            await ctx.reply(message, mention_author=False)
        else:
            await ctx.send(message)
        return

    pose_outfits = list_pose_outfits(state.character_name)
    if not pose_outfits:
        message = f"No outfits are available for {state.character_name}."
        if ctx.guild:
            await ctx.reply(message, mention_author=False)
        else:
            await ctx.send(message)
        return

    parsed_pose: Optional[str] = None
    parsed_outfit: Optional[str] = None

    for separator in (":", "/"):
        if separator in outfit_name:
            left, right = outfit_name.split(separator, 1)
            parsed_pose = left.strip()
            parsed_outfit = right.strip()
            break

    if parsed_outfit is None:
        parts = outfit_name.split()
        if len(parts) >= 2:
            parsed_pose = parts[0].strip()
            parsed_outfit = " ".join(parts[1:]).strip()
        else:
            parsed_outfit = outfit_name

    if not parsed_outfit:
        message = "Please provide the outfit to select. Example: `/outfit cheer` or `/outfit b cheer`."
        if ctx.guild:
            await ctx.reply(message, mention_author=False)
        else:
            await ctx.send(message)
        return

    if parsed_pose:
        normalized_pose = normalize_pose_name(parsed_pose)
        known_poses = {pose.lower() for pose in pose_outfits.keys()}
        if normalized_pose not in known_poses:
            message = (
                f"Unknown pose `{parsed_pose}`. Available poses: {', '.join(pose_outfits.keys())}."
            )
            if ctx.guild:
                await ctx.reply(message, mention_author=False)
            else:
                await ctx.send(message)
            return
    else:
        normalized_pose = None

    if not set_selected_pose_outfit(
        state.character_name,
        parsed_pose if normalized_pose else None,
        parsed_outfit,
        scope=selection_scope,
    ):
        pose_lines = []
        for pose, options in pose_outfits.items():
            pose_lines.append(f"{pose}: {', '.join(options)}")
        message = (
            f"Unable to update outfit. Available options:\n"
            + "\n".join(f"- {line}" for line in pose_lines)
        )
        if ctx.guild:
            await ctx.reply(message, mention_author=False)
        else:
            await ctx.send(message)
        return

    selected_pose, selected_outfit = get_selected_pose_outfit(
        state.character_name,
        scope=selection_scope,
    )
    pose_label = selected_pose or "auto"
    outfit_label = selected_outfit or parsed_outfit
    confirmation = (
        f"Outfit for {state.character_name} set to `{outfit_label}` (pose `{pose_label}`). "
        "Future messages will use this combination."
    )
    schedule_history_refresh()
    if ctx.guild:
        await ctx.reply(confirmation, mention_author=False)
    else:
        await ctx.send(confirmation)


@bot.tree.command(name="outfit", description="Select an outfit (optionally include pose).")
@app_commands.describe(outfit="Provide the outfit or `pose outfit`. Admins may append a target folder.")
@app_commands.autocomplete(outfit=_outfit_autocomplete)
@app_commands.guild_only()
@guard_slash_command_channel
async def slash_outfit_command(
    interaction: discord.Interaction,
    outfit: str,
) -> None:
    await interaction.response.defer(thinking=True)
    ctx = InteractionContextAdapter(interaction, bot=bot)
    await outfit_command(ctx, outfit_name=outfit or "")
    if not ctx.responded:
        await interaction.followup.send("No outfit change was applied.", ephemeral=True)


async def accessories_command(ctx: commands.Context, *, accessory_name: str = ""):
    accessory_name = accessory_name.strip()

    await ensure_state_restored()

    selection_scope = _selection_scope_for_channel(
        ctx.channel if isinstance(ctx.channel, discord.abc.GuildChannel) else None
    )
    guild_id = ctx.guild.id if ctx.guild else None
    actor_member = ctx.author if isinstance(ctx.author, discord.Member) else None
    can_target_others = (
        ctx.guild is not None
        and actor_member is not None
        and (is_admin(actor_member) or _actor_has_narrator_power(actor_member))
    )
    target_state: Optional[TransformationState] = None
    if accessory_name and can_target_others and ctx.guild and " " in accessory_name:
        tokens = [token for token in accessory_name.split() if token.strip()]
        def _assign_target(index: int) -> bool:
            nonlocal accessory_name, target_state
            if index < 0 or index >= len(tokens):
                return False
            candidate = tokens[index]
            matched_state = _find_state_by_folder(ctx.guild, candidate)
            if not matched_state:
                return False
            target_state = matched_state
            remaining = tokens[:index] + tokens[index + 1 :]
            accessory_name = " ".join(remaining).strip()
            return True
        if len(tokens) >= 2:
            mention_index = next(
                (
                    idx
                    for idx, token in enumerate(tokens)
                    if _extract_user_id_from_token(token) is not None
                ),
                None,
            )
            if mention_index is not None and _assign_target(mention_index):
                pass
            elif _assign_target(len(tokens) - 1):
                pass
    if target_state and target_state.is_inanimate:
        message = f"{target_state.character_name} is inanimate and can't change accessories."
        if ctx.guild:
            await ctx.reply(message, mention_author=False)
        else:
            await ctx.send(message)
        return
    state = target_state or find_active_transformation(ctx.author.id, guild_id)
    if not state:
        fallback_state = find_active_transformation(ctx.author.id)
        if fallback_state and ctx.guild and fallback_state.guild_id != guild_id:
            target_guild = bot.get_guild(fallback_state.guild_id)
            guild_name = target_guild.name if target_guild else f"server {fallback_state.guild_id}"
            message = (
                "You're transformed right now, but in a different server. "
                f"Use this command in **{guild_name}** to change those accessories."
            )
        else:
            message = "You need to be transformed to manage accessories."
        if ctx.guild:
            await ctx.reply(message, mention_author=False)
        else:
            await ctx.send(message)
        return

    accessories = list_character_accessories(state.character_name)
    if not accessories:
        message = f"No accessories are available for {state.character_name}."
        if ctx.guild:
            await ctx.reply(message, mention_author=False)
        else:
            await ctx.send(message)
        return

    accessory_states = get_accessory_states(state.character_name, scope=selection_scope)

    # Handle "clearall" command - completely erase accessory data, not just set to "off"
    normalized_accessory_name = (accessory_name or "").strip().lower()
    if normalized_accessory_name in ("clearall", "clear all", "reset", "nuke"):
        # Completely remove all accessory data for this character
        from tfbot.panels import resolve_character_directory, _selection_store_key
        
        directory, _ = resolve_character_directory(state.character_name)
        if directory is None:
            message = f"Unable to clear accessories for {state.character_name}."
            if ctx.guild:
                await ctx.reply(message, mention_author=False)
            else:
                await ctx.send(message)
            return
        
        # Get count before clearing for confirmation message
        all_accessories = list_character_accessories(state.character_name)
        cleared_count = len(all_accessories) if all_accessories else 0
        
        # Clear accessories from ALL scopes for this character (not just current scope)
        # This ensures we completely nuke the sprite layer regardless of scope
        from tfbot.panels import _selection_lookup_keys, _normalize_selection_scope
        
        base_key = directory.name.lower()
        # Clear from default scope
        default_store_key = base_key
        # Clear from current scope if different
        current_store_key = _selection_store_key(directory, selection_scope)
        # Also check for RP scope if it exists
        rp_store_key = f"rp:{base_key}"
        
        # List of all possible keys for this character
        keys_to_clear = {default_store_key, current_store_key, rp_store_key}
        
        # Remove accessories from all keys
        for key in keys_to_clear:
            entry = vn_outfit_selection.get(key)
            if isinstance(entry, dict):
                # Remove the entire "accessories" dictionary from the entry
                entry.pop("accessories", None)
                # If the entry is now empty or only has empty values, remove it entirely
                if not entry:
                    vn_outfit_selection.pop(key, None)
                else:
                    # Add a flag to suppress outfit-level accessories
                    entry["suppress_outfit_accessories"] = True
                    # Keep other data (like outfit, pose) but remove accessories completely
                    vn_outfit_selection[key] = entry
            elif entry is not None:
                # Entry exists but isn't a dict - preserve it but ensure no accessory data
                target_entry = {}
                if isinstance(entry, str):
                    stripped = entry.strip()
                    if stripped:
                        target_entry["outfit"] = stripped
                else:
                    stripped = str(entry).strip()
                    if stripped:
                        target_entry["outfit"] = stripped
                # Add a flag to suppress outfit-level accessories
                target_entry["suppress_outfit_accessories"] = True
                # Explicitly do NOT include "accessories" in the new entry
                vn_outfit_selection[key] = target_entry
        
        # Persist the changes
        persist_outfit_selections()
        
        # Clear avatar cache to force regeneration without any accessory layers
        # Clear both in-memory and disk cache
        from tfbot.panels import compose_game_avatar, VN_CACHE_DIR
        compose_game_avatar.cache_clear()
        
        # Also clear disk cache for this character specifically
        if VN_CACHE_DIR and directory:
            try:
                import shutil
                character_cache_dir = VN_CACHE_DIR / directory.name.lower()
                if character_cache_dir.exists() and character_cache_dir.is_dir():
                    shutil.rmtree(character_cache_dir, ignore_errors=True)
                    logger.info("Cleared disk cache for character: %s", directory.name)
            except Exception as exc:
                logger.warning("Failed to clear disk cache for character %s: %s", directory.name, exc)
        
        schedule_history_refresh()
        
        confirmation = (
            f"All {cleared_count} accessory{'ies' if cleared_count != 1 else 'y'} for {state.character_name} "
            f"have been completely removed from storage. The sprite layer has been nuked. "
            f"Future VN panels will show no accessories."
        )
        if ctx.guild:
            await ctx.reply(confirmation, mention_author=False)
        else:
            await ctx.send(confirmation)
        return

    if not accessory_name:
        lines = []
        for key, label in sorted(accessories.items(), key=lambda item: item[1].lower() if item[1] else item[0]):
            status = accessory_states.get(key, "off")
            display = label or key
            lines.append(f"- {display}: {status}")
        message = (
            f"Accessories for {state.character_name} (scope `{selection_scope or 'default'}`):\n"
            + "\n".join(lines)
        )
        if ctx.guild:
            await ctx.reply(message, mention_author=False)
        else:
            await ctx.send(message)
        return

    resolved_key = _resolve_accessory_key_input(accessory_name, accessories)
    if not resolved_key:
        available_labels = ", ".join(sorted((label or key) for key, label in accessories.items()))
        message = (
            f"Unknown accessory `{accessory_name}`. "
            f"Available options: {available_labels or 'none'}."
        )
        if ctx.guild:
            await ctx.reply(message, mention_author=False)
        else:
            await ctx.send(message)
        return

    new_state = toggle_accessory_state(
        state.character_name,
        resolved_key,
        scope=selection_scope,
    )
    if new_state is None:
        message = "Unable to update that accessory. Please try again."
        if ctx.guild:
            await ctx.reply(message, mention_author=False)
        else:
            await ctx.send(message)
        return

    schedule_history_refresh()
    label = accessories.get(resolved_key) or resolved_key
    confirmation = (
        f"Accessory `{label}` for {state.character_name} set to `{new_state}`. "
        "Future VN panels will use this state."
    )
    if ctx.guild:
        await ctx.reply(confirmation, mention_author=False)
    else:
        await ctx.send(confirmation)


@bot.tree.command(name="accessories", description="List or toggle VN accessories.")
@app_commands.describe(accessory="Select an accessory to toggle. Leave blank to list them.")
@app_commands.autocomplete(accessory=_accessory_autocomplete)
@app_commands.guild_only()
@guard_slash_command_channel
async def slash_accessories_command(
    interaction: discord.Interaction,
    accessory: Optional[str] = None,
) -> None:
    await interaction.response.defer(thinking=True)
    ctx = InteractionContextAdapter(interaction, bot=bot)
    await accessories_command(ctx, accessory_name=accessory or "")
    if not ctx.responded:
        await interaction.followup.send("No accessory change was applied.", ephemeral=True)


async def _handle_slash_say(
    interaction: discord.Interaction,
    character: str,
    text: str,
    *,
    enforce_permissions: bool = True,
) -> None:
    await ensure_state_restored()

    guild = interaction.guild
    actor = interaction.user
    if guild is None or not isinstance(actor, discord.Member):
        await interaction.response.send_message(
            "Use this command from within a server channel.",
            ephemeral=True,
        )
        return

    target_name = (character or "").strip()
    cleaned_content = (text or "").strip()
    if not target_name:
        await interaction.response.send_message("Choose which character should speak.", ephemeral=True)
        return
    if not cleaned_content:
        await interaction.response.send_message("Please provide what the character should say.", ephemeral=True)
        return

    guild_channel = interaction.channel if isinstance(interaction.channel, discord.abc.GuildChannel) else None
    selection_scope = _selection_scope_for_channel(guild_channel)

    if enforce_permissions:
        can_use_command = is_admin(actor) or _actor_has_narrator_power(actor)
        if not can_use_command and ROLEPLAY_COG is not None and guild_channel and ROLEPLAY_COG.is_roleplay_post(guild_channel):
            can_use_command = ROLEPLAY_COG.has_control(actor)
        if not can_use_command:
            await interaction.response.send_message("Only admins or the Narrator can use this command.", ephemeral=True)
            return

    directory_lookup = {name.lower(): name for name in _list_character_directory_names()}
    normalized_target = target_name.strip()
    directory_choice = directory_lookup.get(normalized_target.lower())

    target_state = None
    if directory_choice is None:
        target_state = _find_state_by_folder(guild, target_name)
    if target_state is None:
        folder_character = None
        if directory_choice is not None:
            folder_character = _find_character_by_folder(directory_choice)
        if folder_character is None:
            folder_character = _find_character_by_folder(target_name)
        if folder_character is not None:
            target_state = _build_roleplay_state(folder_character, actor, guild)
        elif directory_choice is not None:
            target_state = _build_roleplay_state(
                TFCharacter(
                    name=directory_choice,
                    avatar_path="",
                    message="",
                    folder=directory_choice,
                ),
                actor,
                guild,
            )
        else:
            inanimate_entry = _find_inanimate_form_by_token(target_name)
            if inanimate_entry is not None:
                target_state = _build_inanimate_roleplay_state(inanimate_entry, actor, guild)
    if target_state is None:
        await interaction.response.send_message(
            f"Couldn't find a character or active TF matching `{target_name}`.",
            ephemeral=True,
        )
        return

    if (
        ROLEPLAY_COG
        and guild_channel
        and ROLEPLAY_COG.is_roleplay_post(guild_channel)
        and ROLEPLAY_COG.dm_user_id
        and _state_matches_folder(target_state, "narrator")
    ):
        target_state.user_id = ROLEPLAY_COG.dm_user_id

    is_ball_character = target_state.is_inanimate and _state_matches_folder(target_state, "ball")
    if target_state.is_inanimate and not is_ball_character:
        await interaction.response.send_message(f"{target_state.character_name} can't speak right now.", ephemeral=True)
        return

    if not interaction.response.is_done():
        await interaction.response.defer(thinking=True)

    reply_context: Optional[ReplyContext] = None
    cleaned_content = cleaned_content.strip()
    if AI_REWRITE_ENABLED and cleaned_content and not cleaned_content.startswith(str(bot.command_prefix)):
        context_snippet = CHARACTER_CONTEXT.get(target_state.character_name) or target_state.character_message
        rewritten = await rewrite_message_for_character(
            original_text=cleaned_content,
            character_name=target_state.character_name,
            character_context=context_snippet,
            user_name=actor.display_name,
        )
        if rewritten and rewritten.strip():
            cleaned_content = rewritten.strip()

    cleaned_content, _ = strip_urls(cleaned_content)
    cleaned_content = cleaned_content.strip()
    if not cleaned_content:
        await interaction.followup.send("There's nothing for the character to say after filtering that text.", ephemeral=True)
        return

    _, member = await fetch_member(target_state.guild_id, target_state.user_id)
    original_name = (
        member.display_name
        if isinstance(member, discord.Member)
        else target_state.original_display_name
        or f"User {target_state.user_id}"
    )

    formatted_segments = parse_discord_formatting(cleaned_content) if cleaned_content else []
    emoji_source = SimpleNamespace(guild=guild)
    custom_emoji_images = await prepare_custom_emoji_images(emoji_source, formatted_segments)

    files: list[discord.File] = []
    payload: dict = {}
    character_display_name = target_state.character_name
    if ROLEPLAY_COG and guild_channel and ROLEPLAY_COG.is_roleplay_post(guild_channel):
        override_display = ROLEPLAY_COG.resolve_display_name(guild.id, actor.id)
        if override_display:
            character_display_name = override_display

    if MESSAGE_STYLE == "vn" and not target_state.is_inanimate:
        vn_file = render_vn_panel(
            state=target_state,
            message_content=cleaned_content,
            character_display_name=character_display_name,
            original_name=original_name,
            attachment_id=str(interaction.id),
            formatted_segments=formatted_segments,
            custom_emoji_images=custom_emoji_images,
            reply_context=reply_context,
            selection_scope=selection_scope,
        )
        if vn_file:
            files.append(vn_file)

    description = cleaned_content if cleaned_content else "*no message content*"
    if not files:
        embed, avatar_file = await build_legacy_embed(target_state, description)
        if avatar_file:
            files.append(avatar_file)
        payload["embed"] = embed

    send_kwargs: Dict[str, object] = {}
    send_kwargs.update(payload)
    if files:
        send_kwargs["files"] = files
    send_kwargs["allowed_mentions"] = discord.AllowedMentions.none()

    try:
        sent_message = await interaction.followup.send(**send_kwargs, wait=True)
    except discord.HTTPException as exc:
        logger.warning("Failed to send slash say panel: %s", exc)
        await interaction.followup.send("Couldn't deliver that panel.", ephemeral=True)
        return

    if sent_message and cleaned_content:
        _register_relay_message(sent_message.id, target_state.character_name, cleaned_content)


@bot.tree.command(name="say", description="Have a character deliver a line in the TF channel.")
@app_commands.describe(
    character="Character or active TF name to speak as.",
    text="What the character should say.",
)
@app_commands.autocomplete(character=_character_name_autocomplete)
@app_commands.guild_only()
@guard_slash_command_channel
async def slash_say_command(
    interaction: discord.Interaction,
    character: str,
    text: str,
) -> None:
    await _handle_slash_say(interaction, character, text, enforce_permissions=True)


@bot.tree.command(name="n", description="RP Narrator shortcut (RP forum DM/owner only).")
@app_commands.describe(text="What the Narrator should say.")
@app_commands.guild_only()
@guard_slash_command_channel
async def slash_narrator_shortcut(
    interaction: discord.Interaction,
    text: str,
) -> None:
    rp_cog, error = _resolve_roleplay_cog(interaction.channel)
    if error:
        await interaction.response.send_message(error, ephemeral=True)
        return
    ctx = InteractionContextAdapter(interaction, default_ephemeral=True, bot=bot)
    if not await rp_cog._ensure_dm_actor(ctx):
        return
    await _handle_slash_say(interaction, "narrator", text, enforce_permissions=False)


@bot.tree.command(name="b", description=f"RP {TFBOT_NAME}'s Ball shortcut (RP forum DM/owner only).")
@app_commands.describe(text=f"What {TFBOT_NAME}'s Ball should say.")
@app_commands.guild_only()
@guard_slash_command_channel
async def slash_ball_shortcut(
    interaction: discord.Interaction,
    text: str,
) -> None:
    rp_cog, error = _resolve_roleplay_cog(interaction.channel)
    if error:
        await interaction.response.send_message(error, ephemeral=True)
        return
    ctx = InteractionContextAdapter(interaction, default_ephemeral=True, bot=bot)
    if not await rp_cog._ensure_dm_actor(ctx):
        return
    await _handle_slash_say(interaction, "ball", text, enforce_permissions=False)




@bot.event
async def on_message(message: discord.Message):
    if message.author.bot:
        return None

    logger.info(
        "Message %s from %s in channel %s",
        message.id,
        message.author.id,
        getattr(message.channel, "id", "dm"),
    )

    command_invoked = False
    ctx = await bot.get_context(message)
    if ctx.command:
        command_invoked = True
        logger.debug(
            "Invoking command %s by %s in channel %s",
            ctx.command.qualified_name,
            message.author.id,
            getattr(message.channel, "id", None),
        )
        await bot.invoke(ctx)
    elif message.content.startswith(str(bot.command_prefix)):
        logger.debug(
            "Command-like message ignored (ctx.command missing) content=%s author=%s channel=%s",
            message.content,
            message.author.id,
            getattr(message.channel, "id", None),
        )

    if command_invoked:
        return None

    # Check for game thread FIRST (before other systems)
    is_game_thread = (
        GAME_BOARD_MANAGER is not None
        and isinstance(message.channel, discord.Thread)
        and GAME_BOARD_MANAGER.is_game_thread(message.channel)
    )
    if is_game_thread:
        handled = await GAME_BOARD_MANAGER.handle_message(message, command_invoked=command_invoked)
        if handled:
            return None

    is_gacha_channel = (
        GACHA_MANAGER is not None
        and isinstance(message.channel, discord.TextChannel)
        and message.guild is not None
        and message.channel.id == GACHA_MANAGER.channel_id
    )
    if is_gacha_channel:
        await GACHA_MANAGER.handle_message(message, command_invoked=command_invoked)
        return None

    if not CLASSIC_ENABLED:
        return None

    channel_id = getattr(message.channel, "id", None)
    is_roleplay_forum_post = ROLEPLAY_COG is not None and ROLEPLAY_COG.is_roleplay_post(message.channel)
    is_admin_user = is_admin(message.author)
    if message.guild and message.guild.owner_id == message.author.id and not is_roleplay_forum_post:
        logger.debug("Ignoring message %s from server owner %s", message.id, message.author.id)
        return None
    allowed_channels: set[int] = set()
    if TF_CHANNEL_ID > 0:
        allowed_channels.add(TF_CHANNEL_ID)
    rp_forum_post_id = ROLEPLAY_COG.forum_post_id if ROLEPLAY_COG else 0
    if rp_forum_post_id:
        allowed_channels.add(rp_forum_post_id)
    if message.guild and allowed_channels and channel_id not in allowed_channels:
        logger.info(
            "Skipping message %s: channel %s is not in the monitored TF/RP channels %s.",
            message.id,
            channel_id,
            ", ".join(str(cid) for cid in sorted(allowed_channels)),
        )
        return None

    profile: Optional["GachaProfile"] = None
    gacha_equipped = False
    gacha_handled = False
    if not is_roleplay_forum_post and GACHA_MANAGER is not None and message.guild:
        profile = await GACHA_MANAGER.ensure_profile(message.guild.id, message.author.id)
        allowed = await GACHA_MANAGER.enforce_spam_policy(message, profile=profile)
        if not allowed:
            return None
        await GACHA_MANAGER.award_message_reward(message, profile=profile)
        gacha_equipped = bool(profile.equipped_character)
        if gacha_equipped:
            gacha_handled = await GACHA_MANAGER.relay_classic_message(
                message,
                profile=profile,
            )
            if gacha_handled:
                return None

    if message.guild and not gacha_equipped:
        key = state_key(message.guild.id, message.author.id)
        state = active_transformations.get(key)
        if state:
            reply_reference: Optional[discord.MessageReference] = (
                message.to_reference(fail_if_not_exists=False) if message.reference else None
            )
            await relay_transformed_message(message, state, reference=reply_reference)
            return None

    if message.guild and GACHA_MANAGER is not None and gacha_equipped:
        logger.debug(
            "Skipping TF roll for user %s in guild %s: gacha character equipped.",
            message.author.id,
            message.guild.id,
        )
        return None

    if is_roleplay_forum_post:
        return None

    logger.info(
        "Message intercepted (admin=%s): user %s in channel %s",
        is_admin_user,
        message.author.id,
        channel_id,
    )

    roll = random.random()
    logger.debug("Roll for message %s is %.4f vs threshold %.4f", message.id, roll, TF_CHANCE)
    if roll <= TF_CHANCE:
        state = await handle_transformation(message)
        if state:
            logger.debug("TF triggered for message %s in channel %s", message.id, channel_id)


# ============================================================================
# 3.5 PREFIX COMMAND SYSTEM - Added to coexist with 4.0 slash commands
# These functions and commands are from 3.5 and work alongside 4.0's system
# ============================================================================

# Helper functions for 3.5 token-based matching system
def _token_variants(token: str) -> set[str]:
    normalized_token = (token or "").strip().lower()
    if not normalized_token:
        return set()
    variants = {normalized_token}

    def _add(value: str) -> None:
        cleaned = value.strip()
        if cleaned:
            variants.add(cleaned)

    if "_" in normalized_token:
        _add(normalized_token.replace("_", " "))
        _add(normalized_token.replace("_", ""))
        _add(normalized_token.split("_", 1)[0])
    if "-" in normalized_token:
        _add(normalized_token.replace("-", " "))
        _add(normalized_token.replace("-", ""))
        _add(normalized_token.split("-", 1)[0])
    return variants


def _name_matches_token(name: str, token: str) -> bool:
    name_normalized = (name or "").strip().lower()
    if not name_normalized:
        return False
    first_token = name_normalized.split(" ", 1)[0]
    variants = _token_variants(token)
    if not variants:
        return False
    for variant in variants:
        if variant == name_normalized or variant == first_token:
            return True
    return False


def _character_matches_token(character: TFCharacter, token: str) -> bool:
    variants = _token_variants(token)
    if not variants:
        return False
    name_normalized = character.name.lower()
    first_token = name_normalized.split(" ", 1)[0]
    for variant in variants:
        if variant == name_normalized or variant == first_token:
            return True
    folder_name_raw = (character.folder or "").strip()
    if folder_name_raw:
        folder_normalized = folder_name_raw.replace("\\", "/").strip("/").lower()
        folder_candidates = {folder_normalized}
        last_segment = folder_normalized.rsplit("/", 1)[-1]
        folder_candidates.add(last_segment)
        for folder_candidate in folder_candidates:
            if folder_candidate in variants:
                return True
    return False


def _find_state_by_token(guild: discord.Guild, token: str) -> Optional[TransformationState]:
    """3.5 token-based state finder - finds state by character name, user mention, or display name."""
    normalized = (token or "").strip()
    if not normalized:
        return None
    user_id = _extract_user_id_from_token(normalized)
    if user_id is not None:
        state = active_transformations.get(state_key(guild.id, user_id))
        if state:
            return state
    token_variants = _token_variants(normalized)
    for state in active_transformations.values():
        if state.guild_id != guild.id:
            continue
        if _name_matches_token(state.character_name, normalized):
            return state
        character_entry = CHARACTER_BY_NAME.get(state.character_name.strip().lower())
        if character_entry and _character_matches_token(character_entry, normalized):
            return state
        member_obj = guild.get_member(state.user_id)
        if member_obj:
            profile = member_profile_name(member_obj).lower()
            profile_first = profile.split(" ", 1)[0]
            display = member_obj.display_name.lower()
            display_first = display.split(" ", 1)[0]
            username = member_obj.name.lower()
            username_first = username.split(" ", 1)[0]
            if (
                profile in token_variants
                or profile_first in token_variants
                or display in token_variants
                or display_first in token_variants
                or username in token_variants
                or username_first in token_variants
            ):
                return state
    return None


def _find_character_by_token(token: str) -> Optional[TFCharacter]:
    """3.5 token-based character finder."""
    normalized = (token or "").strip()
    if not normalized:
        return None
    for character in CHARACTER_POOL:
        if _character_matches_token(character, normalized):
            return character
    return None


def _has_special_reroll_access(state: Optional[TransformationState]) -> bool:
    """Check if a state has special reroll access (Ball/Narrator)."""
    if state is None:
        return False
    # Use folder OR name to match the earlier definition at line 483
    token = state.character_folder or state.character_name
    return _is_special_reroll_name(token)


def _format_special_reroll_hint_35(character_name: str) -> Optional[str]:
    """3.5 version of special reroll hint formatter."""
    if not _is_special_reroll_name(character_name):
        return None
    return (
        "```diff\n"
        f"- {character_name} perk unlocked! Use `!reroll character` for a random swap or `!reroll character character` to force a form.\n"
        "```"
    )


# 3.5 PREFIX COMMANDS - Exact implementations from 3.5
@bot.command(name="synreset", hidden=True)
@commands.guild_only()
@guard_prefix_command_channel
async def prefix_synreset_35(ctx: commands.Context):
    """3.5 version of synreset command."""
    author = ctx.author
    if not isinstance(author, discord.Member):
        await ctx.reply("This command can only be used inside a server.", mention_author=False)
        return None
    if not is_admin(author):
        await ctx.reply("You lack permission to run this command.", mention_author=False)
        return None

    await ensure_state_restored()

    try:
        await ctx.message.delete()
    except discord.HTTPException:
        pass

    guild = ctx.guild
    await ctx.channel.send("Initiating full TF reset...", delete_after=5)

    states = [
        state for state in list(active_transformations.values()) if state.guild_id == guild.id
    ]
    restored = 0
    for state in states:
        await revert_transformation(state, expired=False)
        restored += 1

    await send_history_message(
        "TF Reset",
        f"Triggered by: **{author.name}**\nRestored TFs: {restored}",
    )
    await ctx.channel.send(f"TF reset completed. Restored {restored} transformations.", delete_after=10)


def _actor_has_narrator_power_35(member: Optional[discord.Member]) -> bool:
    """3.5 version of narrator power check using token matching."""
    if member is None or member.guild is None:
        return False
    state = find_active_transformation(member.id, member.guild.id)
    if not state:
        return False
    return _name_matches_token(state.character_name, "narrator")


@bot.command(name="reroll")
@commands.guild_only()
@guard_prefix_command_channel
async def prefix_reroll_35(ctx: commands.Context, *, args: str = ""):
    """3.5 version of reroll command."""
    author = ctx.author
    if not isinstance(author, discord.Member):
        await ctx.reply("This command can only be used inside a server.", mention_author=False)
        return None
    
    # Check if this is a game thread - if so, apply game-specific restrictions
    game_state = None
    if GAME_BOARD_MANAGER and isinstance(ctx.channel, discord.Thread) and GAME_BOARD_MANAGER.is_game_thread(ctx.channel):
        game_state = GAME_BOARD_MANAGER._get_game_state_for_context(ctx)
        if game_state:
            # In game threads, only GM can reroll
            if not GAME_BOARD_MANAGER._is_gm(author, game_state):
                await ctx.reply("Only the GM can reroll characters in game threads.", mention_author=False)
                return None
    
    author_is_admin = is_admin(author)

    guild = ctx.guild
    if guild is None:
        await ctx.reply("This command can only be used inside a server.", mention_author=False)
        return None
    now = utc_now()
    author_state = find_active_transformation(author.id, guild.id)
    author_has_special_reroll = _has_special_reroll_access(author_state)
    can_force_reroll = author_is_admin or author_has_special_reroll
    
    # Check cooldown EARLY - before any other processing
    # If on cooldown, return immediately without processing query
    if not author_is_admin and not author_has_special_reroll:
        last_reroll_at = get_last_reroll_timestamp(guild.id, author.id)
        if last_reroll_at is not None:
            cooldown_end = last_reroll_at + timedelta(hours=24)
            if cooldown_end > now:
                remaining = cooldown_end - now
                remaining_seconds = max(int(remaining.total_seconds()), 0)
                hours, remainder = divmod(remaining_seconds, 3600)
                minutes = remainder // 60
                if hours and minutes:
                    when_text = f"{hours} hour{'s' if hours != 1 else ''} and {minutes} minute{'s' if minutes != 1 else ''}"
                elif hours:
                    when_text = f"{hours} hour{'s' if hours != 1 else ''}"
                elif minutes:
                    when_text = f"{minutes} minute{'s' if minutes != 1 else ''}"
                else:
                    when_text = "less than a minute"
                await ctx.reply(
                    f"You've already used your reroll. You can reroll again in {when_text}.",
                    mention_author=False,
                )
                return  # Exit immediately - don't process query at all
    
    # Only process query if not on cooldown
    target_member: Optional[discord.Member] = None
    target_is_admin = False
    state: Optional[TransformationState] = None

    forced_character: Optional[TFCharacter] = None
    forced_inanimate: Optional[Dict[str, object]] = None

    query = args.strip()
    forced_token: Optional[str] = None
    if query:
        parts = query.split()
        first_token_input = parts[0]
        first_token = first_token_input.lower()
        first_token_variants = _token_variants(first_token_input)
        # DON'T check can_force_reroll here - wait until after state is resolved
        if len(parts) > 1:
            forced_token = parts[1].lower()

        def _state_matches(state: TransformationState) -> bool:
            if state.guild_id != guild.id:
                return False
            if _name_matches_token(state.character_name, first_token_input):
                return True
            character_entry = CHARACTER_BY_NAME.get(state.character_name.strip().lower())
            if character_entry and _character_matches_token(character_entry, first_token_input):
                return True
            member_obj = guild.get_member(state.user_id)
            if member_obj:
                profile = member_profile_name(member_obj).lower()
                profile_first = profile.split(" ", 1)[0]
                if profile in first_token_variants or profile_first in first_token_variants:
                    return True
            return False

        matching_states = [s for s in active_transformations.values() if _state_matches(s)]
        target_member = None
        if matching_states:
            state = matching_states[0]
            _, target_member = await fetch_member(state.guild_id, state.user_id)
        else:
            caller_state = author_state
            if caller_state:
                if _name_matches_token(caller_state.character_name, first_token_input):
                    state = caller_state
                    target_member = author
                else:
                    entry = CHARACTER_BY_NAME.get(caller_state.character_name.strip().lower())
                    if entry and _character_matches_token(entry, first_token_input):
                        state = caller_state
                        target_member = author
            if state is None:
                member_candidate = discord.utils.find(
                    lambda m: (
                        m.display_name.lower() in first_token_variants
                        or m.display_name.split(" ", 1)[0].lower() in first_token_variants
                        or m.name.lower() in first_token_variants
                        or m.name.split(" ", 1)[0].lower() in first_token_variants
                    ),
                    guild.members if guild else [],
                )
                if member_candidate:
                    state = find_active_transformation(member_candidate.id, guild.id)
                    target_member = member_candidate
                else:
                    state = None
            if state is None:
                await ctx.reply(
                    f"No active transformation found for `{first_token_input}`.",
                    mention_author=False,
                )
                return None
            if target_member is None:
                _, target_member = await fetch_member(state.guild_id, state.user_id)
        
        # NOW that state is fully resolved, re-check author_state and permissions
        # This ensures we have the most up-to-date state with folder populated
        author_state = find_active_transformation(author.id, guild.id)
        author_has_special_reroll = _has_special_reroll_access(author_state)
        can_force_reroll = author_is_admin or author_has_special_reroll
        
        # NOW check if they can force reroll (after state is resolved)
        if forced_token and not can_force_reroll:
            await ctx.reply(
                "Only admins or Narrator TFs can force a reroll into a specific form.",
                mention_author=False,
            )
            return None
        
        if target_member is None:
            await ctx.reply(
                f"Unable to locate the member transformed into {state.character_name}.",
                mention_author=False,
            )
            return None

        target_is_admin = isinstance(target_member, discord.Member) and is_admin(target_member)

        # Admin protection: Non-admins can't reroll admins (if enabled)
        if ADMIN_PROTECTION_ENABLED:
            if target_is_admin and not author_is_admin:
                await ctx.reply(
                    "Only admins can reroll other admins.",
                    mention_author=False,
                )
                return None

        if (
            not author_is_admin
            and target_member.id == author.id
            and not author_has_special_reroll
        ):
            await ctx.reply(
                "You can't use your reroll on yourself. Ask another player to reroll you instead.",
                mention_author=False,
            )
            return None

        if forced_token:
            forced_character = next(
                (character for character in CHARACTER_POOL if _character_matches_token(character, forced_token)),
                None,
            )
            if forced_character is None:
                forced_inanimate = next(
                    (
                        entry
                        for entry in INANIMATE_FORMS
                        if str(entry.get("name", "")).split(" ", 1)[0].lower() == forced_token
                        or str(entry.get("name", "")).lower() == forced_token
                    ),
                    None,
                )
            if forced_character is None and forced_inanimate is None:
                await ctx.reply(
                    f"Unknown target `{forced_token}`. Provide a valid first name.",
                    mention_author=False,
                )
                return None
            # Toggleable restriction: Only admins or Ball/Narrator characters can force Ball/Narrator (if enabled)
            if SPECIAL_CHARACTERS_ADMIN_ONLY:
                if forced_character is not None and _is_special_reroll_name(forced_character.name):
                    if not author_is_admin and not author_has_special_reroll:
                        await ctx.reply(
                            "Only admins or Ball/Narrator characters can force someone into Ball or Narrator.",
                            mention_author=False,
                        )
                        return None
                if forced_inanimate is not None and _is_special_reroll_name(str(forced_inanimate.get("name", ""))):
                    if not author_is_admin and not author_has_special_reroll:
                        await ctx.reply(
                            "Only admins or Ball/Narrator characters can force someone into Ball or Narrator.",
                            mention_author=False,
                        )
                        return None
            forced_special_name = None
            if forced_character is not None and _is_special_reroll_name(forced_character.name):
                forced_special_name = forced_character.name
            elif forced_inanimate is not None and _is_special_reroll_name(
                str(forced_inanimate.get("name", ""))
            ):
                forced_special_name = str(forced_inanimate.get("name", ""))
            if (
                forced_character is not None
                and _is_admin_only_random_name(forced_character.name)
                and not author_is_admin
                and not target_is_admin
            ):
                await ctx.reply(
                    f"You can only force {TFBOT_NAME} or Circe onto admins unless you're an admin yourself.",
                    mention_author=False,
                )
                return None
            # Admin protection: Ball/Narrator perks can't force into Ball/Narrator (if enabled)
            if ADMIN_PROTECTION_ENABLED:
                if forced_special_name and author_has_special_reroll and not author_is_admin:
                    await ctx.reply(
                        "Ball/Narrator TFs can't force others into Ball or Narrator. Ask an admin or owner.",
                        mention_author=False,
                    )
                    return None
    else:
        if not author_is_admin:
            await ctx.reply(
                "You need to specify someone to reroll, e.g. `!reroll charname`.",
                mention_author=False,
            )
            return None
        target_member = author
        key = state_key(guild.id, target_member.id)
        state = author_state
        if state is None:
            await ctx.reply(
                "You are not currently transformed; nothing to reroll.",
                mention_author=False,
            )
            return None
        target_is_admin = isinstance(target_member, discord.Member) and is_admin(target_member)

    # Admin protection: Non-admins can't reroll admins (if enabled)
    if ADMIN_PROTECTION_ENABLED:
        if target_is_admin and not author_is_admin:
            await ctx.reply(
                "Only admins can reroll other admins.",
                mention_author=False,
            )
            return None

    key = state_key(guild.id, target_member.id)
    current_state = active_transformations.get(key)
    if current_state is None or current_state != state:
        await ctx.reply(
            "Unable to locate the transformation for this member.",
            mention_author=False,
        )
        return None

    used_names = {
        current_state.character_name
        for current_key, current_state in active_transformations.items()
        if current_key != key
    }

    # Cooldown already checked earlier - skip duplicate check

    forced_mode = forced_character is not None or forced_inanimate is not None

    new_name: str
    new_avatar_path: str
    new_message: str
    new_is_inanimate: bool
    new_responses: Tuple[str, ...]

    if forced_inanimate is not None:
        new_name = str(forced_inanimate.get("name") or "Mystery Relic")
        new_avatar_path = str(forced_inanimate.get("avatar_path") or "")
        new_message = str(forced_inanimate.get("message") or "You feel unsettlingly still.")
        responses_raw = forced_inanimate.get("responses") or []
        if isinstance(responses_raw, (list, tuple)):
            new_responses = tuple(str(item).strip() for item in responses_raw if str(item).strip())
        else:
            new_responses = tuple()
        if not new_responses:
            new_responses = (new_message,)
        new_is_inanimate = True
    elif forced_character is not None:
        new_name = forced_character.name
        new_avatar_path = forced_character.avatar_path
        new_message = forced_character.message
        new_responses = tuple()
        new_is_inanimate = False
    else:
        available_characters = [
            character
            for character in CHARACTER_POOL
            if character.name not in used_names and character.name != state.character_name
        ]
        if not target_is_admin:
            available_characters = [
                character
                for character in available_characters
                if not _is_admin_only_random_name(character.name)
                # Toggleable restriction: Only admins can reroll into Ball/Narrator (if enabled)
                and (not SPECIAL_CHARACTERS_ADMIN_ONLY or not _is_special_reroll_name(character.name))
            ]
        # Admin protection: Ball/Narrator perks can't reroll into Ball/Narrator (if enabled)
        if ADMIN_PROTECTION_ENABLED:
            if author_has_special_reroll and not author_is_admin:
                available_characters = [
                    character
                    for character in available_characters
                    if not _is_special_reroll_name(character.name)
                ]
        if not available_characters:
            await ctx.reply(
                "No alternative characters are available to reroll right now.",
                mention_author=False,
            )
            return None
        chosen = random.choice(available_characters)
        new_name = chosen.name
        new_avatar_path = chosen.avatar_path
        new_message = chosen.message
        new_responses = tuple()
        new_is_inanimate = False

    if new_name == state.character_name:
        await ctx.reply(
            f"They are already transformed into {new_name}.",
            mention_author=False,
        )
        return None
    if new_name in used_names:
        await ctx.reply(
            f"{new_name} is already in use by another transformation.",
            mention_author=False,
        )
        return None

    previous_character = state.character_name
    state.character_name = new_name
    state.character_avatar_path = new_avatar_path
    state.character_message = new_message
    state.avatar_applied = False
    state.is_inanimate = new_is_inanimate
    state.inanimate_responses = new_responses

    if new_is_inanimate:
        guaranteed_duration = INANIMATE_DURATION
        state.duration_label = "10 minutes"
    elif _is_special_reroll_name(new_name):
        guaranteed_duration = timedelta(hours=1)
        state.duration_label = "1 hour"
    else:
        guaranteed_duration = timedelta(days=365)
        state.duration_label = "1 year"
    
    state.started_at = now
    state.expires_at = now + guaranteed_duration
    existing_task = revert_tasks.get(key)
    if existing_task:
        existing_task.cancel()
    revert_tasks[key] = asyncio.create_task(
        _schedule_revert(state, guaranteed_duration.total_seconds())
    )

    persist_states()

    if not new_is_inanimate:
        increment_tf_stats(guild.id, target_member.id, new_name)
    if not author_is_admin and not author_has_special_reroll:
        record_reroll_timestamp(guild.id, author.id, now)

    history_details = (
        f"Triggered by: **{author.display_name}**\n"
        f"Member: **{target_member.display_name}**\n"
        f"Previous Character: **{previous_character}**\n"
        f"New Character: **{new_name}**"
    )
    if forced_mode:
        history_details += "\nReason: Forced reroll override."
    await send_history_message(
        "TF Rerolled",
        history_details,
    )

    original_name = member_profile_name(target_member)
    if forced_mode:
        custom_template = (
            "barely has time to react before The BunniBot swoops in and swaps them straight into {character}. BunniBot just had to spice things up."
        )
        response_text = _format_character_message(
            custom_template,
            original_name,
            target_member.mention,
            state.duration_label,
            new_name,
        )
    else:
        base_message = _format_character_message(
            new_message,
            original_name,
            target_member.mention,
            state.duration_label,
            new_name,
        )
        if author_is_admin:
            response_text = base_message
        else:
            response_text = (
                f"{author.display_name} cashes in their reroll on {target_member.mention}! {base_message}"
            )
    special_hint = _format_special_reroll_hint_35(new_name)
    if special_hint:
        response_text = f"{response_text}\n{special_hint}"
    emoji_prefix = _get_magic_emoji(guild)
    try:
        await ctx.channel.send(
            f"{emoji_prefix} {response_text}",
            allowed_mentions=discord.AllowedMentions(users=[target_member]),
        )
    except discord.HTTPException as exc:
        logger.warning("Failed to announce reroll in channel %s: %s", ctx.channel.id, exc)

    try:
        await ctx.message.delete()
    except discord.HTTPException:
        pass

    summary_message = f"{target_member.display_name} has been rerolled into **{new_name}**."
    if forced_mode:
        summary_message += " (BunniBot insisted on this one.)"
    await ctx.send(
        summary_message,
        delete_after=10,
    )
    
    # Sync game state after reroll completes (if in game thread)
    if game_state and target_member and ctx.guild and GAME_BOARD_MANAGER:
        if target_member.id in game_state.players:
            game_state.players[target_member.id].character_name = new_name
            await GAME_BOARD_MANAGER._save_game_state(game_state)
            await GAME_BOARD_MANAGER._log_action(game_state, f"{target_member.display_name} character rerolled to {new_name}")


@bot.command(name="tf", aliases=["TF"])
@guard_prefix_command_channel
async def prefix_tf_35(ctx: commands.Context):
    """3.5 version of tf stats command."""
    guild_id = ctx.guild.id if ctx.guild else None
    if guild_id is None:
        await ctx.reply(
            "Run this command from a server so I know which TF roster to check.",
            mention_author=False,
        )
        return None

    guild_data = tf_stats.get(str(guild_id), {})
    user_data = guild_data.get(str(ctx.author.id))

    if not user_data:
        try:
            await ctx.message.delete()
        except discord.HTTPException:
            pass
        try:
            await ctx.author.send(
                "You haven't experienced any transformations yet."
            )
        except discord.Forbidden:
            await ctx.reply(
                "I couldn't DM you. Please enable direct messages from server members.",
                mention_author=False,
                delete_after=10,
            )
        return None

    embed = discord.Embed(
        title="Transformation Stats",
        color=0x9B59B6,
        timestamp=utc_now(),
    )
    avatar_url = (
        ctx.author.display_avatar.url if ctx.author.display_avatar else None
    )
    embed.set_author(
        name=ctx.author.display_name,
        icon_url=avatar_url,
    )
    embed.add_field(
        name="Total Transformations",
        value=str(user_data.get("total", 0)),
        inline=False,
    )

    characters = user_data.get("characters", {})
    if characters:
        sorted_chars = sorted(characters.items(), key=lambda item: item[1], reverse=True)
        lines = [f"- {name}: **{count}**" for name, count in sorted_chars]
        chunks: list[str] = []
        current: list[str] = []
        current_len = 0
        for line in lines:
            line_len = len(line) + 1
            if current and current_len + line_len > 1000:
                chunks.append("\n".join(current))
                current = []
                current_len = 0
            current.append(line)
            current_len += line_len
        if current:
            chunks.append("\n".join(current))
        for idx, chunk in enumerate(chunks):
            name = "By Character" if idx == 0 else "\u200b"
            embed.add_field(name=name, value=chunk or "\u200b", inline=False)

    key = state_key(guild_id, ctx.author.id)
    current_state = active_transformations.get(key)
    if current_state:
        remaining = max(
            (current_state.expires_at - utc_now()).total_seconds(),
            0,
        )
        minutes, seconds = divmod(int(remaining), 60)
        hours, minutes = divmod(minutes, 60)
        if hours:
            remaining_str = f"{hours}h {minutes}m {seconds}s"
        elif minutes:
            remaining_str = f"{minutes}m {seconds}s"
        else:
            remaining_str = f"{seconds}s"

        embed.add_field(
            name="Current Transformation",
            value=f"Character: **{current_state.character_name}**\nTime left: `{remaining_str}`",
            inline=False,
        )

    try:
        await ctx.author.send(embed=embed)
        if current_state:
            pose_outfits = list_pose_outfits(current_state.character_name)
            if pose_outfits:
                selected_pose, selected_outfit = get_selected_pose_outfit(current_state.character_name)
                selected_pose_normalized = normalize_pose_name(selected_pose)
                selected_outfit_normalized = (
                    selected_outfit.lower() if selected_outfit else None
                )
                pose_lines: list[str] = []
                for pose, options in pose_outfits.items():
                    entries: list[str] = []
                    for option in options:
                        display = option
                        if (
                            selected_outfit_normalized
                            and option.lower() == selected_outfit_normalized
                            and (
                                selected_pose_normalized is None
                                or pose.lower() == selected_pose_normalized
                            )
                        ):
                            display = f"{option} (current)"
                        entries.append(display)
                    pose_lines.append(f"{pose}: {', '.join(entries)}")
                outfit_note = (
                    f"Outfits available for {current_state.character_name}:\n"
                    + "\n".join(f"- {line}" for line in pose_lines)
                    + "\nUse `!outfit <outfit>` to pick by name or "
                    + "`!outfit <pose> <outfit>` (you can also separate with ':' or '/')."
                )
                try:
                    await ctx.author.send(outfit_note)
                except discord.Forbidden:
                    pass
    except discord.Forbidden:
        await ctx.reply(
            "I couldn't DM you. Please enable direct messages from server members.",
            mention_author=False,
            delete_after=10,
        )
    finally:
        try:
            await ctx.message.delete()
        except discord.HTTPException:
            pass


@bot.command(name="rerollall")
@commands.guild_only()
@guard_prefix_command_channel
async def prefix_rerollall_command(ctx: commands.Context) -> None:
    if not isinstance(ctx.author, discord.Member) or not is_admin(ctx.author) or not ctx.guild:
        await ctx.reply("Only admins can use this command.", mention_author=False)
        return
    await ensure_state_restored()
    
    # Get members who can view this channel (those "in" the channel)
    channel_member_ids = set()
    if isinstance(ctx.channel, (discord.TextChannel, discord.Thread, discord.ForumChannel)):
        for member in ctx.guild.members:
            if ctx.channel.permissions_for(member).view_channel:
                channel_member_ids.add(member.id)
    
    rerolled_count = 0
    # Set flag to suppress individual reroll messages
    ctx._suppress_reroll_messages = True
    try:
        for (guild_id, user_id), state in active_transformations.items():
            if guild_id == ctx.guild.id and user_id in channel_member_ids:
                member = ctx.guild.get_member(user_id)
                if member:
                    await reroll_command(ctx, args=member.mention)
                    rerolled_count += 1
    finally:
        # Clean up the flag
        if hasattr(ctx, "_suppress_reroll_messages"):
            del ctx._suppress_reroll_messages
    
    await ctx.reply("Rerolled Everyone", mention_author=False)


@bot.command(name="rerollnonadmin")
@commands.guild_only()
@guard_prefix_command_channel
async def prefix_rerollnonadmin_command(ctx: commands.Context) -> None:
    if not isinstance(ctx.author, discord.Member) or not is_admin(ctx.author) or not ctx.guild:
        await ctx.reply("Only admins can use this command.", mention_author=False)
        return
    await ensure_state_restored()
    
    # Get members who can view this channel (those "in" the channel)
    channel_member_ids = set()
    if isinstance(ctx.channel, (discord.TextChannel, discord.Thread, discord.ForumChannel)):
        for member in ctx.guild.members:
            if ctx.channel.permissions_for(member).view_channel:
                channel_member_ids.add(member.id)
    
    rerolled_count = 0
    # Set flag to suppress individual reroll messages
    ctx._suppress_reroll_messages = True
    try:
        for (guild_id, user_id), state in active_transformations.items():
            if guild_id == ctx.guild.id and user_id in channel_member_ids:
                member = ctx.guild.get_member(user_id)
                if member and not is_admin(member):
                    await reroll_command(ctx, args=member.mention)
                    rerolled_count += 1
    finally:
        # Clean up the flag
        if hasattr(ctx, "_suppress_reroll_messages"):
            del ctx._suppress_reroll_messages
    
    await ctx.reply(f"Rerolled {rerolled_count} non-admin member(s) in this channel.", mention_author=False)


# Game Board Commands
@bot.command(name="startgame")
@commands.guild_only()
@guard_prefix_command_channel
async def prefix_startgame_command(ctx: commands.Context, *, game_type: str = "") -> None:
    """Start a new game (GM only)."""
    if GAME_BOARD_MANAGER:
        await GAME_BOARD_MANAGER.command_startgame(ctx, game_type=game_type)


@bot.command(name="endgame")
@commands.guild_only()
@guard_prefix_command_channel
async def prefix_endgame_command(ctx: commands.Context) -> None:
    """End the current game (GM only)."""
    if GAME_BOARD_MANAGER:
        await GAME_BOARD_MANAGER.command_endgame(ctx)


@bot.command(name="listgames")
@commands.guild_only()
@guard_prefix_command_channel
async def prefix_listgames_command(ctx: commands.Context) -> None:
    """List available games."""
    if GAME_BOARD_MANAGER:
        await GAME_BOARD_MANAGER.command_listgames(ctx)


@bot.command(name="addplayer")
@commands.guild_only()
@guard_prefix_command_channel
async def prefix_addplayer_command(ctx: commands.Context, member: Optional[discord.Member] = None) -> None:
    """Add a player to the game (GM only)."""
    if GAME_BOARD_MANAGER:
        await GAME_BOARD_MANAGER.command_addplayer(ctx, member=member)


@bot.command(name="removeplayer")
@commands.guild_only()
@guard_prefix_command_channel
async def prefix_removeplayer_command(ctx: commands.Context, member: Optional[discord.Member] = None) -> None:
    """Remove a player from the game (GM only)."""
    if GAME_BOARD_MANAGER:
        await GAME_BOARD_MANAGER.command_removeplayer(ctx, member=member)


@bot.command(name="assign")
@commands.guild_only()
@guard_prefix_command_channel
async def prefix_assign_command(ctx: commands.Context, member: Optional[discord.Member] = None, *, character_name: str = "") -> None:
    """Assign a character to a player (GM only)."""
    if GAME_BOARD_MANAGER:
        await GAME_BOARD_MANAGER.command_assign(ctx, member=member, character_name=character_name)


@bot.command(name="swap")
@commands.guild_only()
@guard_prefix_command_channel
async def prefix_swap_command(ctx: commands.Context, *, args: str = "") -> None:
    """Swap characters between two players or characters.
    
    Usage: !swap character1 character2
    Or: !swap @user1 @user2
    """
    await ensure_state_restored()
    
    # Check if this is a game thread - if so, delegate to gameboard manager
    if GAME_BOARD_MANAGER and isinstance(ctx.channel, discord.Thread) and GAME_BOARD_MANAGER.is_game_thread(ctx.channel):
        # Parse arguments for gameboard mode (expects @user1 @user2)
        tokens = [token for token in args.split() if token.strip()]
        member1 = None
        member2 = None
        
        if tokens:
            user_id1 = _extract_user_id_from_token(tokens[0])
            if user_id1 and ctx.guild:
                member1 = ctx.guild.get_member(user_id1)
        if len(tokens) > 1:
            user_id2 = _extract_user_id_from_token(tokens[1])
            if user_id2 and ctx.guild:
                member2 = ctx.guild.get_member(user_id2)
        
        if member1 and member2:
            await GAME_BOARD_MANAGER.command_swap(ctx, member1=member1, member2=member2)
        else:
            await ctx.reply("Usage: `!swap @user1 @user2`", mention_author=False)
        return
    
    # Normal VN mode swap - swap transformations between two characters/users
    if not isinstance(ctx.author, discord.Member) or not ctx.guild:
        await ctx.reply("This command can only be used inside a server.", mention_author=False)
        return
    
    # Check permission: admin, ball, or narrator only
    author_is_admin = is_admin(ctx.author)
    author_state = find_active_transformation(ctx.author.id, ctx.guild.id)
    author_has_special_access = _has_special_reroll_access(author_state)
    
    if not author_is_admin and not author_has_special_access:
        await ctx.reply("Only admins, Ball, or Narrator can use this command.", mention_author=False)
        return
    
    tokens = [token for token in args.split() if token.strip()]
    if len(tokens) < 2:
        await ctx.reply("Usage: `!swap character1 character2` or `!swap @user1 @user2`", mention_author=False)
        return
    
    token1 = tokens[0]
    token2 = tokens[1]
    
    # Find state1 - can be by character name/folder or user mention
    # Use _find_state_by_token which is more comprehensive (searches by name, folder, mention, display name)
    state1 = None
    user1_id = None
    if ctx.guild:
        state1 = _find_state_by_token(ctx.guild, token1)
        if state1:
            user1_id = state1.user_id
    
    # Find state2 - can be by character name/folder or user mention
    # Use _find_state_by_token which is more comprehensive (searches by name, folder, mention, display name)
    state2 = None
    user2_id = None
    if ctx.guild:
        state2 = _find_state_by_token(ctx.guild, token2)
        if state2:
            user2_id = state2.user_id
    
    if not state1 or not state2:
        await ctx.reply("Could not find both active transformations. Both characters/users must be currently transformed.", mention_author=False)
        return
    
    if not user1_id or not user2_id:
        await ctx.reply("Could not determine users for swap.", mention_author=False)
        return
    
    if user1_id == user2_id:
        await ctx.reply("Cannot swap a character with itself.", mention_author=False)
        return
    
    # Get members for display
    member1 = ctx.guild.get_member(user1_id)
    member2 = ctx.guild.get_member(user2_id)
    
    if not member1 or not member2:
        await ctx.reply("Could not find both members.", mention_author=False)
        return
    
    # Swap character data between the two states
    # Keep user-specific fields (user_id, guild_id, started_at, expires_at, original_nick, original_display_name, avatar_applied)
    # Swap character-specific fields (character_name, character_folder, character_avatar_path, character_message, is_inanimate, inanimate_responses)
    
    char1_name = state1.character_name
    char1_folder = state1.character_folder
    char1_avatar = state1.character_avatar_path
    char1_message = state1.character_message
    char1_inanimate = state1.is_inanimate
    char1_responses = state1.inanimate_responses
    
    char2_name = state2.character_name
    char2_folder = state2.character_folder
    char2_avatar = state2.character_avatar_path
    char2_message = state2.character_message
    char2_inanimate = state2.is_inanimate
    char2_responses = state2.inanimate_responses
    
    # Create new states with swapped character data
    new_state1 = TransformationState(
        user_id=user1_id,
        guild_id=state1.guild_id,
        character_name=char2_name,
        character_folder=char2_folder,
        character_avatar_path=char2_avatar,
        character_message=char2_message,
        original_nick=state1.original_nick,
        started_at=state1.started_at,
        expires_at=state1.expires_at,
        duration_label=state1.duration_label,
        avatar_applied=state1.avatar_applied,
        original_display_name=state1.original_display_name,
        is_inanimate=char2_inanimate,
        inanimate_responses=char2_responses,
    )
    
    new_state2 = TransformationState(
        user_id=user2_id,
        guild_id=state2.guild_id,
        character_name=char1_name,
        character_folder=char1_folder,
        character_avatar_path=char1_avatar,
        character_message=char1_message,
        original_nick=state2.original_nick,
        started_at=state2.started_at,
        expires_at=state2.expires_at,
        duration_label=state2.duration_label,
        avatar_applied=state2.avatar_applied,
        original_display_name=state2.original_display_name,
        is_inanimate=char1_inanimate,
        inanimate_responses=char1_responses,
    )
    
    # Update active_transformations
    key1 = state_key(ctx.guild.id, user1_id)
    key2 = state_key(ctx.guild.id, user2_id)
    active_transformations[key1] = new_state1
    active_transformations[key2] = new_state2
    
    # Update revert tasks if they exist
    if key1 in revert_tasks:
        # Cancel old task
        revert_tasks[key1].cancel()
        # Create new task with same expiration
        delay1 = max((new_state1.expires_at - utc_now()).total_seconds(), 0)
        revert_tasks[key1] = asyncio.create_task(_schedule_revert(new_state1, delay1))
    
    if key2 in revert_tasks:
        # Cancel old task
        revert_tasks[key2].cancel()
        # Create new task with same expiration
        delay2 = max((new_state2.expires_at - utc_now()).total_seconds(), 0)
        revert_tasks[key2] = asyncio.create_task(_schedule_revert(new_state2, delay2))
    
    # Persist states
    persist_states()
    
    # Send confirmation message
    author_name = ctx.author.display_name
    character1_name = member1.display_name
    character2_name = member2.display_name
    
    await ctx.reply(
        f"Thanks to {author_name}, {character1_name} swapped bodies with {character2_name}.",
        mention_author=False,
    )


@bot.tree.command(name="swap", description="Swap characters between two players or characters (admin, ball, or narrator only).")
@app_commands.describe(
    character1="First character/user to swap (character name or @mention).",
    character2="Second character/user to swap (character name or @mention).",
)
@app_commands.guild_only()
@guard_slash_command_channel
async def slash_swap_command(
    interaction: discord.Interaction,
    character1: str,
    character2: str,
) -> None:
    """Swap characters between two players or characters."""
    await interaction.response.defer(thinking=True)
    
    # Check if this is a game thread - if so, delegate to gameboard manager
    if GAME_BOARD_MANAGER and isinstance(interaction.channel, discord.Thread) and GAME_BOARD_MANAGER.is_game_thread(interaction.channel):
        # For gameboard mode, we expect user mentions
        if not interaction.guild:
            await interaction.followup.send("This command can only be used inside a server.", ephemeral=True)
            return
        
        user_id1 = _extract_user_id_from_token(character1)
        user_id2 = _extract_user_id_from_token(character2)
        
        if not user_id1 or not user_id2:
            await interaction.followup.send("Usage: `/swap @user1 @user2`", ephemeral=True)
            return
        
        member1 = interaction.guild.get_member(user_id1)
        member2 = interaction.guild.get_member(user_id2)
        
        if member1 and member2:
            ctx = InteractionContextAdapter(interaction, bot=bot)
            await GAME_BOARD_MANAGER.command_swap(ctx, member1=member1, member2=member2)
        else:
            await interaction.followup.send("Could not find both members.", ephemeral=True)
        return
    
    # Normal VN mode - use the prefix command logic
    if not isinstance(interaction.user, discord.Member) or not interaction.guild:
        await interaction.followup.send("This command can only be used inside a server.", ephemeral=True)
        return
    
    # Check permission: admin, ball, or narrator only
    author_is_admin = is_admin(interaction.user)
    author_state = find_active_transformation(interaction.user.id, interaction.guild.id)
    author_has_special_access = _has_special_reroll_access(author_state)
    
    if not author_is_admin and not author_has_special_access:
        await interaction.followup.send("Only admins, Ball, or Narrator can use this command.", ephemeral=True)
        return
    
    # Use the same logic as prefix command but adapted for slash
    await ensure_state_restored()
    
    # Find state1 and state2 using the same comprehensive search
    state1 = None
    user1_id = None
    if interaction.guild:
        state1 = _find_state_by_token(interaction.guild, character1)
        if state1:
            user1_id = state1.user_id
    
    state2 = None
    user2_id = None
    if interaction.guild:
        state2 = _find_state_by_token(interaction.guild, character2)
        if state2:
            user2_id = state2.user_id
    
    if not state1 or not state2:
        await interaction.followup.send("Could not find both active transformations. Both characters/users must be currently transformed.", ephemeral=True)
        return
    
    if not user1_id or not user2_id:
        await interaction.followup.send("Could not determine users for swap.", ephemeral=True)
        return
    
    if user1_id == user2_id:
        await interaction.followup.send("Cannot swap a character with itself.", ephemeral=True)
        return
    
    # Get members for display
    member1 = interaction.guild.get_member(user1_id)
    member2 = interaction.guild.get_member(user2_id)
    
    if not member1 or not member2:
        await interaction.followup.send("Could not find both members.", ephemeral=True)
        return
    
    # Swap character data between the two states
    char1_name = state1.character_name
    char1_folder = state1.character_folder
    char1_avatar = state1.character_avatar_path
    char1_message = state1.character_message
    char1_inanimate = state1.is_inanimate
    char1_responses = state1.inanimate_responses
    
    char2_name = state2.character_name
    char2_folder = state2.character_folder
    char2_avatar = state2.character_avatar_path
    char2_message = state2.character_message
    char2_inanimate = state2.is_inanimate
    char2_responses = state2.inanimate_responses
    
    # Create new states with swapped character data
    new_state1 = TransformationState(
        user_id=user1_id,
        guild_id=state1.guild_id,
        character_name=char2_name,
        character_folder=char2_folder,
        character_avatar_path=char2_avatar,
        character_message=char2_message,
        original_nick=state1.original_nick,
        started_at=state1.started_at,
        expires_at=state1.expires_at,
        duration_label=state1.duration_label,
        avatar_applied=state1.avatar_applied,
        original_display_name=state1.original_display_name,
        is_inanimate=char2_inanimate,
        inanimate_responses=char2_responses,
    )
    
    new_state2 = TransformationState(
        user_id=user2_id,
        guild_id=state2.guild_id,
        character_name=char1_name,
        character_folder=char1_folder,
        character_avatar_path=char1_avatar,
        character_message=char1_message,
        original_nick=state2.original_nick,
        started_at=state2.started_at,
        expires_at=state2.expires_at,
        duration_label=state2.duration_label,
        avatar_applied=state2.avatar_applied,
        original_display_name=state2.original_display_name,
        is_inanimate=char1_inanimate,
        inanimate_responses=char1_responses,
    )
    
    # Update active_transformations
    key1 = state_key(interaction.guild.id, user1_id)
    key2 = state_key(interaction.guild.id, user2_id)
    active_transformations[key1] = new_state1
    active_transformations[key2] = new_state2
    
    # Update revert tasks if they exist
    if key1 in revert_tasks:
        revert_tasks[key1].cancel()
        delay1 = max((new_state1.expires_at - utc_now()).total_seconds(), 0)
        revert_tasks[key1] = asyncio.create_task(_schedule_revert(new_state1, delay1))
    
    if key2 in revert_tasks:
        revert_tasks[key2].cancel()
        delay2 = max((new_state2.expires_at - utc_now()).total_seconds(), 0)
        revert_tasks[key2] = asyncio.create_task(_schedule_revert(new_state2, delay2))
    
    # Persist states
    persist_states()
    
    # Send confirmation message
    author_name = interaction.user.display_name
    character1_name = member1.display_name
    character2_name = member2.display_name
    
    await interaction.followup.send(
        f"Thanks to {author_name}, {character1_name} swapped bodies with {character2_name}.",
        ephemeral=False,
    )


@bot.command(name="movetoken")
@commands.guild_only()
@guard_prefix_command_channel
async def prefix_movetoken_command(ctx: commands.Context, member: Optional[discord.Member] = None, *, position: str = "") -> None:
    """Move a player's token (GM only)."""
    if GAME_BOARD_MANAGER:
        await GAME_BOARD_MANAGER.command_movetoken(ctx, member=member, position=position)


@bot.command(name="dice")
@commands.guild_only()
@guard_prefix_command_channel
async def prefix_dice_command(ctx: commands.Context) -> None:
    """Roll dice (player command)."""
    if GAME_BOARD_MANAGER:
        await GAME_BOARD_MANAGER.command_dice(ctx)


@bot.command(name="roll")
@guard_prefix_command_channel
async def prefix_roll_command(ctx: commands.Context, *, args: str = "") -> None:
    """Route roll requests to the right subsystem."""
    if GACHA_MANAGER is not None:
        in_gacha_channel = ctx.guild is None or (
            isinstance(ctx.channel, discord.TextChannel) and ctx.channel.id == GACHA_MANAGER.channel_id
        )
        if in_gacha_channel:
            roll_type = ""
            extra = ""
            if args:
                parts = args.split()
                roll_type = parts[0].lower()
                extra = " ".join(parts[1:]).strip()
            await GACHA_MANAGER.command_roll(ctx, roll_type, extra)
            return

    if (
        GAME_BOARD_MANAGER
        and isinstance(ctx.channel, discord.Thread)
        and GAME_BOARD_MANAGER.is_game_thread(ctx.channel)
    ):
        await GAME_BOARD_MANAGER.command_dice(ctx)
        return

    await ctx.reply(
        "Rolls are only supported in the gacha channel or inside active game threads.",
        mention_author=False,
    )


@bot.command(name="rules")
@commands.guild_only()
@guard_prefix_command_channel
async def prefix_rules_command(ctx: commands.Context) -> None:
    """Show game rules (player command)."""
    if GAME_BOARD_MANAGER:
        await GAME_BOARD_MANAGER.command_rules(ctx)




@bot.command(name="savegame")
@commands.guild_only()
@guard_prefix_command_channel
async def prefix_savegame_command(ctx: commands.Context) -> None:
    """Save the current game state (GM only)."""
    if GAME_BOARD_MANAGER:
        await GAME_BOARD_MANAGER.command_savegame(ctx)


@bot.command(name="loadgame")
@commands.guild_only()
@guard_prefix_command_channel
async def prefix_loadgame_command(ctx: commands.Context, *, state_file: str = "") -> None:
    """Load a saved game state (GM only)."""
    if GAME_BOARD_MANAGER:
        await GAME_BOARD_MANAGER.command_loadgame(ctx, state_file=state_file)


@bot.command(name="bg")
@guard_prefix_command_channel
async def prefix_bg_35(ctx: commands.Context, *, selection: str = ""):
    """3.5 version of bg command."""
    # Check if this is a game thread first - completely isolate from global VN system
    if GAME_BOARD_MANAGER and isinstance(ctx.channel, discord.Thread) and GAME_BOARD_MANAGER.is_game_thread(ctx.channel):
        # Game thread - use game-specific bg command (isolated)
        if not selection.strip():
            # Show game-specific background list
            await GAME_BOARD_MANAGER.command_bg_list(ctx)
            return
        # Parse game bg command: !bg @user <id> or !bg all <id>
        parts = selection.strip().split(maxsplit=1)
        if len(parts) == 2:
            target_str, bg_id = parts
            # Try to parse as member mention or "all"
            member = None
            if target_str.lower() != "all":
                # Try to extract member from mention
                from discord.ext.commands import MemberConverter
                try:
                    member = await MemberConverter().convert(ctx, target_str)
                except:
                    pass
            # If member is None, it means "all" was passed
            await GAME_BOARD_MANAGER.command_bg(ctx, target=member, bg_id=bg_id)
            return
        else:
            # Invalid format
            await ctx.reply("Usage: `!bg @user <id>` or `!bg all <id>`. Use `!bg` to list available backgrounds.", mention_author=False)
            return
    
    try:
        await ctx.message.delete()
    except discord.HTTPException:
        pass

    await ensure_state_restored()

    if VN_BACKGROUND_ROOT is None:
        try:
            await ctx.author.send("Backgrounds are not configured on this bot.")
        except discord.Forbidden:
            if ctx.guild:
                await ctx.send("I couldn't DM you. Please enable direct messages.", delete_after=10)
        return

    choices = list_background_choices()
    if not choices:
        try:
            await ctx.author.send("No background images were found in the configured directory.")
        except discord.Forbidden:
            if ctx.guild:
                await ctx.send("I couldn't DM you. Please enable direct messages.", delete_after=10)
        return

    selection = selection.strip()
    if not selection:
        lines: list[str] = []
        for idx, path in enumerate(choices, start=1):
            try:
                relative = path.resolve().relative_to(VN_BACKGROUND_ROOT.resolve())
                display = relative.as_posix()
            except ValueError:
                display = str(path)
            lines.append(f"{idx}: {display}")

        chunks: list[str] = []
        current: list[str] = []
        length = 0
        for line in lines:
            if length + len(line) + 1 > 1900 and current:
                chunks.append("\n".join(current))
                current = []
                length = 0
            current.append(line)
            length += len(line) + 1
        if current:
            chunks.append("\n".join(current))

        default_display = (
            VN_BACKGROUND_DEFAULT_RELATIVE.as_posix()
            if VN_BACKGROUND_DEFAULT_RELATIVE
            else "system default"
        )
        instructions = (
            "Use `!bg <number>` to apply that background to your VN panel.\n"
            "Example: `!bg 45` selects option 45 from the list.\n"
            f"The default background is `{default_display}`."
        )

        try:
            for chunk in chunks:
                await ctx.author.send(f"```\n{chunk}\n```")
            await ctx.author.send(instructions)
        except discord.Forbidden:
            if ctx.guild:
                await ctx.send("I couldn't DM you. Please enable direct messages, then rerun `!bg`.", delete_after=10)
            return

        return

    actor_member = ctx.author if isinstance(ctx.author, discord.Member) else None
    can_target_others = (
        ctx.guild is not None
        and actor_member is not None
        and (is_admin(actor_member) or _actor_has_narrator_power_35(actor_member))
    )
    selection = selection.strip()
    target_spec: Optional[str] = None
    if " " in selection:
        number_part, target_part = selection.split(None, 1)
        selection = number_part
        target_spec = target_part.strip() or None

    try:
        index = int(selection)
    except ValueError:
        try:
            await ctx.author.send(f"`{selection}` isn't a valid background number. Use `!bg` with no arguments to see the list.")
        except discord.Forbidden:
            if ctx.guild:
                await ctx.send("I couldn't DM you. Please enable direct messages.", delete_after=10)
        return

    if index < 1 or index > len(choices):
        try:
            await ctx.author.send(f"Background number must be between 1 and {len(choices)}.")
        except discord.Forbidden:
            if ctx.guild:
                await ctx.send("I couldn't DM you. Please enable direct messages.", delete_after=10)
        return

    selected_path = choices[index - 1]
    try:
        relative = selected_path.resolve().relative_to(VN_BACKGROUND_ROOT.resolve())
        display = relative.as_posix()
    except ValueError:
        display = str(selected_path)

    if target_spec:
        if ctx.guild is None or actor_member is None:
            await ctx.reply("Targeted background changes can only be used inside a server channel.", mention_author=False)
            return
        if not can_target_others:
            await ctx.reply("Only admins or the Narrator can set backgrounds for other characters.", mention_author=False)
            return
        target_lower = target_spec.lower()
        if target_lower == "all":
            targets = [
                state
                for state in active_transformations.values()
                if state.guild_id == ctx.guild.id and not state.is_inanimate
            ]
            if not targets:
                await ctx.reply("No active characters are available to update right now.", mention_author=False)
                return
            failures = 0
            for state in targets:
                if not set_selected_background(state.user_id, selected_path):
                    failures += 1
            schedule_history_refresh()
            updated = len(targets) - failures
            await ctx.reply(
                f"Background set to `{display}` for {updated} character{'s' if updated != 1 else ''}.",
                mention_author=False,
            )
            return

        target_state = _find_state_by_token(ctx.guild, target_spec)
        if target_state is None:
            await ctx.reply(f"Couldn't find a transformed character matching `{target_spec}`.", mention_author=False)
            return
        if target_state.is_inanimate:
            await ctx.reply(f"{target_state.character_name} is inanimate and can't use VN backgrounds.", mention_author=False)
            return
        if not set_selected_background(target_state.user_id, selected_path):
            await ctx.reply("Unable to update that background right now.", mention_author=False)
            return
        schedule_history_refresh()
        await ctx.reply(
            f"Background for {target_state.character_name} set to `{display}`.",
            mention_author=False,
        )
        return

    if not set_selected_background(ctx.author.id, selected_path):
        try:
            await ctx.author.send("Unable to update your background at this time.")
        except discord.Forbidden:
            if ctx.guild:
                await ctx.send("I couldn't DM you. Please enable direct messages.", delete_after=10)
        return

    try:
        await ctx.author.send(f"Background set to `{display}`.")
    except discord.Forbidden:
        if ctx.guild:
            await ctx.send("I couldn't DM you. Please enable direct messages.", delete_after=10)


@bot.command(name="outfit")
@guard_prefix_command_channel
async def prefix_outfit_35(ctx: commands.Context, *, outfit_name: str = ""):
    """3.5 version of outfit command."""
    # Check if this is a game thread first - completely isolate from global VN system
    if GAME_BOARD_MANAGER and isinstance(ctx.channel, discord.Thread) and GAME_BOARD_MANAGER.is_game_thread(ctx.channel):
        # Game thread - use game-specific outfit command (isolated)
        if not outfit_name.strip():
            # Show list
            await GAME_BOARD_MANAGER.command_outfit_list(ctx)
            return
        # Parse game outfit command: !outfit @user <outfit>
        parts = outfit_name.strip().split(maxsplit=1)
        if len(parts) == 2:
            target_str, outfit = parts
            # Try to extract member from mention
            from discord.ext.commands import MemberConverter
            try:
                member = await MemberConverter().convert(ctx, target_str)
                await GAME_BOARD_MANAGER.command_outfit(ctx, member=member, outfit_name=outfit)
                return
            except:
                pass
        # If parsing failed, try without member (show list)
        await GAME_BOARD_MANAGER.command_outfit(ctx, member=None, outfit_name=outfit_name)
        return
    
    outfit_name = outfit_name.strip()
    if not outfit_name:
        message = "Usage: `!outfit <outfit>` or `!outfit <pose> <outfit>`"
        if ctx.guild:
            await ctx.reply(message, mention_author=False)
        else:
            await ctx.send(message)
        return

    await ensure_state_restored()

    guild_id = ctx.guild.id if ctx.guild else None
    actor_member = ctx.author if isinstance(ctx.author, discord.Member) else None
    can_target_others = (
        ctx.guild is not None
        and actor_member is not None
        and (is_admin(actor_member) or _actor_has_narrator_power_35(actor_member))
    )
    target_state: Optional[TransformationState] = None
    if can_target_others and ctx.guild and " " in outfit_name:
        base_value, candidate = outfit_name.rsplit(" ", 1)
        candidate = candidate.strip()
        if candidate:
            matched_state = _find_state_by_token(ctx.guild, candidate)
            if matched_state:
                target_state = matched_state
                outfit_name = base_value.strip()
    if target_state and target_state.is_inanimate:
        if ctx.guild:
            await ctx.reply(f"{target_state.character_name} is inanimate and can't change outfits.", mention_author=False)
        else:
            await ctx.send(f"{target_state.character_name} is inanimate and can't change outfits.")
        return
    state = target_state or find_active_transformation(ctx.author.id, guild_id)
    if not state:
        fallback_state = find_active_transformation(ctx.author.id)
        if fallback_state and ctx.guild and fallback_state.guild_id != guild_id:
            target_guild = bot.get_guild(fallback_state.guild_id)
            guild_name = target_guild.name if target_guild else f"server {fallback_state.guild_id}"
            message = (
                "You're transformed right now, but in a different server. "
                f"Use this command in **{guild_name}** to change that outfit."
            )
        else:
            message = "You need to be transformed to change outfits."
        if ctx.guild:
            await ctx.reply(message, mention_author=False)
        else:
            await ctx.send(message)
        return

    pose_outfits = list_pose_outfits(state.character_name)
    if not pose_outfits:
        message = f"No outfits are available for {state.character_name}."
        if ctx.guild:
            await ctx.reply(message, mention_author=False)
        else:
            await ctx.send(message)
        return

    parsed_pose: Optional[str] = None
    parsed_outfit: Optional[str] = None

    for separator in (":", "/"):
        if separator in outfit_name:
            left, right = outfit_name.split(separator, 1)
            parsed_pose = left.strip()
            parsed_outfit = right.strip()
            break

    if parsed_outfit is None:
        parts = outfit_name.split()
        if len(parts) >= 2:
            parsed_pose = parts[0].strip()
            parsed_outfit = " ".join(parts[1:]).strip()
        else:
            parsed_outfit = outfit_name

    if not parsed_outfit:
        message = "Please provide the outfit to select. Example: `!outfit cheer` or `!outfit b cheer`."
        if ctx.guild:
            await ctx.reply(message, mention_author=False)
        else:
            await ctx.send(message)
        return

    if parsed_pose:
        normalized_pose = normalize_pose_name(parsed_pose)
        known_poses = {pose.lower() for pose in pose_outfits.keys()}
        if normalized_pose not in known_poses:
            message = (
                f"Unknown pose `{parsed_pose}`. Available poses: {', '.join(pose_outfits.keys())}."
            )
            if ctx.guild:
                await ctx.reply(message, mention_author=False)
            else:
                await ctx.send(message)
            return
    else:
        normalized_pose = None

    if not set_selected_pose_outfit(state.character_name, parsed_pose if normalized_pose else None, parsed_outfit):
        pose_lines = []
        for pose, options in pose_outfits.items():
            pose_lines.append(f"{pose}: {', '.join(options)}")
        message = (
            f"Unable to update outfit. Available options:\n"
            + "\n".join(f"- {line}" for line in pose_lines)
        )
        if ctx.guild:
            await ctx.reply(message, mention_author=False)
        else:
            await ctx.send(message)
        return

    selected_pose, selected_outfit = get_selected_pose_outfit(state.character_name)
    pose_label = selected_pose or "auto"
    outfit_label = selected_outfit or parsed_outfit
    confirmation = (
        f"Outfit for {state.character_name} set to `{outfit_label}` (pose `{pose_label}`). "
        "Future messages will use this combination."
    )
    schedule_history_refresh()
    if ctx.guild:
        await ctx.reply(confirmation, mention_author=False)
    else:
        await ctx.send(confirmation)


@bot.command(name="say")
@commands.guild_only()
@guard_prefix_command_channel
async def prefix_say_35(ctx: commands.Context, *, args: str = ""):
    """3.5 version of say command."""
    await ensure_state_restored()

    actor = ctx.author
    if not isinstance(actor, discord.Member):
        await ctx.reply("This command can only be used inside a server.", mention_author=False)
        return
    can_use_command = is_admin(actor) or _actor_has_narrator_power_35(actor)
    if not can_use_command:
        await ctx.reply("Only admins or the Narrator can use `!say`.", mention_author=False)
        return

    args = args.strip()
    if not args or " " not in args:
        await ctx.reply("Usage: `!say <character> <text>`", mention_author=False)
        return

    target_token, text = args.split(None, 1)
    target_state = _find_state_by_token(ctx.guild, target_token)
    if target_state is None:
        character = _find_character_by_token(target_token)
        if character is None:
            await ctx.reply(
                f"Couldn't find a character or active TF matching `{target_token}`.",
                mention_author=False,
            )
            return
        target_state = _build_roleplay_state(character, actor, ctx.guild)
    if target_state.is_inanimate:
        await ctx.reply(f"{target_state.character_name} can't speak right now.", mention_author=False)
        return

    cleaned_content = text.strip()
    if not cleaned_content:
        await ctx.reply("Please provide what the character should say.", mention_author=False)
        return

    _, member = await fetch_member(target_state.guild_id, target_state.user_id)
    original_name = (
        member.display_name
        if isinstance(member, discord.Member)
        else target_state.original_display_name
        or f"User {target_state.user_id}"
    )

    reply_context = await _resolve_reply_context(ctx.message)

    if AI_REWRITE_ENABLED and not cleaned_content.startswith(str(bot.command_prefix)):
        context_snippet = CHARACTER_CONTEXT.get(target_state.character_name) or target_state.character_message
        rewritten = await rewrite_message_for_character(
            original_text=cleaned_content,
            character_name=target_state.character_name,
            character_context=context_snippet,
            user_name=original_name,
        )
        if rewritten and rewritten.strip():
            cleaned_content = rewritten.strip()

    cleaned_content, _ = strip_urls(cleaned_content)
    cleaned_content = cleaned_content.strip()
    formatted_segments = parse_discord_formatting(cleaned_content) if cleaned_content else []
    custom_emoji_images = await prepare_custom_emoji_images(ctx.message, formatted_segments)

    files: list[discord.File] = []
    payload: dict = {}
    if MESSAGE_STYLE == "vn":
        vn_file = render_vn_panel(
            state=target_state,
            message_content=cleaned_content,
            character_display_name=target_state.character_name,
            original_name=original_name,
            attachment_id=str(ctx.message.id),
            formatted_segments=formatted_segments,
            custom_emoji_images=custom_emoji_images,
            reply_context=reply_context,
        )
        if vn_file:
            files.append(vn_file)

    description = cleaned_content if cleaned_content else "*no message content*"
    if not files:
        embed, avatar_file = await build_legacy_embed(target_state, description)
        if avatar_file:
            files.append(avatar_file)
        payload["embed"] = embed

    send_kwargs: Dict[str, object] = {}
    send_kwargs.update(payload)
    if files:
        send_kwargs["files"] = files
    message_reference = ctx.message.reference
    if message_reference:
        if isinstance(message_reference, discord.Message):
            message_reference = message_reference.to_reference(fail_if_not_exists=False)
        send_kwargs["reference"] = message_reference
    send_kwargs["allowed_mentions"] = discord.AllowedMentions.none()

    try:
        sent_message = await ctx.send(**send_kwargs)
    except discord.HTTPException as exc:
        logger.warning("Failed to send say panel: %s", exc)
        await ctx.reply("Couldn't deliver that panel.", mention_author=False)
        return

    if sent_message and cleaned_content:
        _register_relay_message(sent_message.id, target_state.character_name, cleaned_content)

    try:
        await ctx.message.delete()
    except discord.HTTPException:
        pass


def main():
    bot.run(DISCORD_TOKEN)


if __name__ == "__main__":
    main()<|MERGE_RESOLUTION|>--- conflicted
+++ resolved
@@ -261,8 +261,6 @@
     os.environ["TFBOT_VN_ASSET_ROOT"] = str(_characters_repo_path)
 
 
-<<<<<<< HEAD
-=======
 def _ensure_tf_characters_imported() -> None:
     try:
         import tf_characters  # noqa: F401
@@ -285,7 +283,6 @@
 _ensure_tf_characters_imported()
 
 
->>>>>>> 0df7e50e
 def _resolve_character_faces_root() -> Optional[Path]:
     repo_dir_setting = os.getenv("TFBOT_CHARACTERS_REPO_DIR", "characters_repo").strip() or "characters_repo"
     repo_dir = Path(repo_dir_setting)
